function plugindef()
  finaleplugin.RequireSelection = false
  finaleplugin.Author = "Jacob Winkler" 
  finaleplugin.Copyright = "©2024 Jacob Winkler"
  finaleplugin.AuthorEmail = "jacob.winkler@mac.com"
<<<<<<< HEAD
  finaleplugin.Date = "2024/1/21"
  finaleplugin.Version = "1.1.1"
=======
  finaleplugin.Date = "2024/1/25"
  finaleplugin.Version = "1.2"
>>>>>>> bbf7df01
  finaleplugin.HandlesUndo = true
  finaleplugin.NoStore = false
  finaleplugin.MinJWLuaVersion = 0.70 -- https://robertgpatterson.com/-fininfo/-rgplua/rgplua.html
  finaleplugin.Notes = [[
        USING THE 'PAGE FORMAT WIZARD'
        
        The Page Format Wizard duplicates and extends the functionality of both the 'Page Format for Score' and 'Page Format for Parts' dialogs, and works instantly without needing to call 'Redefine Pages' from the Page Layout Tool menu.
        
        Staff height is entered using millimeters, rather than Finale's method of using "Resulting System Scaling" (a fixed value multiplied by a scaling factor). Presets for various raster sizes can be selected from the popup menu. A brief description of each raster size pops up when it is selected, paraphrased from the MOLA guidelines on parts and scores, Elaine Gould's "Behind Bars", and Steven Powell's "Music Engraving Today: The Art and Practice of Digital Notesetting."
        
        System margins can use different units than page units. The default unit for system related measurements are spaces, but the plug-in will remember what was last used.
        
        You can set or scale the staff spacing as you reformat, without the need to 'Respace Staves' using the Staff Tool. This can be useful for doing things like reformatting a tabloid sized score to A3 where slight adjustments to staff spacing might need to be made. Note that if you scale the staff spacing by a percentage, the dialog will be reset to 100% so that you don't keep applying the same transformation over and over. Systems can be locked or unlocked through the plug-in as needed before reformatting.
        
        In addition to formatting the score and parts, you can set up "special parts" to have alternate formatting. This makes it easy to do something like create something like a Piano/Vocal score that may have different requirements than both the full score and the regular instrumental parts. The "special parts" feature could also be used to reformat a subset of parts without touching the others simply by diabling the 'Score' and 'Default Parts' sections of the plug-in.
    ]]
  return "Page Format Wizard", "Page Format Wizard", "Page Format Wizard"
end

local configuration = require("library.configuration")
local config_file = "Page_Format_Wizard"
local config = {
  score_enable = 1,
  parts_enable = 1,
  special_enable = 0,
  score_system_units = 6,
  parts_system_units = 6,
  special_system_units = 6,
  score_bypass_systems_bool = 1,
  parts_bypass_systems_bool = 1,
  special_bypass_sytems_bool = 1,
  score_staff_spacing = 0,
  parts_staff_spacing = 0,
  special_staff_spacing = 0,
  score_staff_spacing_first_page_bool = 0, 
  parts_staff_spacing_first_page_bool = 0, 
  special_staff_spacing_first_page_bool = 0, 
  score_staff_spacing_set_first_page = 12 * 24,
  score_staff_spacing_set_other_pages = 12 * 24,
  score_staff_spacing_scale_first_page = 100,
  score_staff_spacing_scale_other_pages = 100,
  parts_staff_spacing_set_first_page = 12 * 24,
  parts_staff_spacing_set_other_pages = 12 * 24,
  parts_staff_spacing_scale_first_page = 100,
  parts_staff_spacing_scale_other_pages = 100,
  special_staff_spacing_set_first_page = 12 * 24,
  special_staff_spacing_set_other_pages = 12 * 24,
  special_staff_spacing_scale_first_page = 100,
  special_staff_spacing_scale_other_pages = 100,
  score_lock = 0,
  parts_lock = 0,
  special_lock = 0,
  score_reflect_bool = 0,
  parts_reflect_bool = 0,
  special_reflect_bool = 0
}
local special_config = "Page_Format_Wizard_Special_Part_Prefs"

local function win_mac(winval, macval)
  if finenv.UI():IsOnWindows() then return winval end
  return macval
end

local hold = true
local str = finale.FCString()

local function update_layout()
  local ui = finenv.UI()
  local update_layout_menu = win_mac(12110, 1433422945)
  ui:ExecuteOSMenuCommand(update_layout_menu)
end

function bold_control(control)
  local font = control:CreateFontInfo()
  font:SetBold(true)
  control:SetFont(font)
end

<<<<<<< HEAD
function math.sign(number)   -- luacheck: ignore
  return (number >= 0 and 1) or -1
end

function math.round(number, round_to)   -- luacheck: ignore 
  round_to = round_to or 1
  return math.floor(number/round_to + math.sign(number) * 0.5) * round_to   -- luacheck: ignore
=======
function math_sign(number)
  return (number >= 0 and 1) or -1
end

function math_round(number, round_to)
  number = number or 0
  round_to = round_to or 1
  return math.floor(math.abs(number)/round_to + 0.5) * round_to * math_sign(number)
>>>>>>> bbf7df01
end

local function mm_to_efix(mm)
  local efix = mm * (18432 / 25.4)
  return efix
end

local function efix_to_mm(efix)
  local mm = efix * (25.4 / 18432)
  return mm
end

local function absolute_height(staff_height, resize) -- use EFIX for height
  local abs_h = staff_height / (resize/100)
  return abs_h
end

local function efix_to_mm_string(efix)
  str:SetMeasurement(efix/64*10, finale.MEASUREMENTUNIT_CENTIMETERS)
--    str.LuaString = efix  * (25.4 / 18432)
  local temp = str.LuaString
<<<<<<< HEAD
  temp = math.round(tonumber(temp), .1)    -- luacheck: ignore
=======
  temp = math_round(tonumber(temp), .1)
>>>>>>> bbf7df01
  str.LuaString = tostring(temp)
  return str
end

local function staff_h_prefs_to_staves(staff_h_prefs)
  -- preferences store staff height as EVPUs * 16, StaffSys uses EFIXes (EVPUs * 64)
  local staff_h_staves = staff_h_prefs * (64/16)
  return staff_h_staves
end

local function staff_h_staves_to_prefs(staff_h_staves)
  -- preferences store staff height as EVPUs * 16, StaffSys uses EFIXes (EVPUs * 64)* (16/64)
  local staff_h_prefs = staff_h_staves * (16/64)
  return staff_h_prefs
end
----
local temp = 0

local units = {
  {"EVPUs", "e", finale.MEASUREMENTUNIT_EVPUS},
  {"Inches", "in.", finale.MEASUREMENTUNIT_INCHES},
  {"Centimeters", "cm", finale.MEASUREMENTUNIT_CENTIMETERS},
  {"Points", "pt", finale.MEASUREMENTUNIT_POINTS},
  {"Picas", "p", finale.MEASUREMENTUNIT_PICAS},
  {"Spaces", "sp" , finale.MEASUREMENTUNIT_SPACES}
}

local page_sizes = {
  {"Letter (8.5×11\")", 2448, 3168, finale.MEASUREMENTUNIT_INCHES},
  {"Legal (8.5×14\")", 2448, 4032, finale.MEASUREMENTUNIT_INCHES},
  {"Tabloid (11×17\")", 3168, 4896, finale.MEASUREMENTUNIT_INCHES}, 
  {"A5 (148×210 mm)", 1672, 2373, finale.MEASUREMENTUNIT_CENTIMETERS},
  {"B5 (176×250 mm)", 1994, 2834, finale.MEASUREMENTUNIT_CENTIMETERS},
  {"A4 (210×297 mm)", 2381, 3368, finale.MEASUREMENTUNIT_CENTIMETERS},
  {"B4 (257×364 mm)", 2920, 4127, finale.MEASUREMENTUNIT_CENTIMETERS},
  {"A3 (297×420 mm)", 3366, 4761, finale.MEASUREMENTUNIT_CENTIMETERS},
  {"Statement (5.5×8.5\")", 1584, 2448, finale.MEASUREMENTUNIT_INCHES},
  {"Hymn (5.75×8.25\")", 1656, 2376, finale.MEASUREMENTUNIT_INCHES},
  {"Octavo (6.75×10.5\")", 1944, 3024, finale.MEASUREMENTUNIT_INCHES},
  {"Concert (9×12\")", 2592, 3456, finale.MEASUREMENTUNIT_INCHES},
  {"Part (9.5×12.5\")", 2736, 3600, finale.MEASUREMENTUNIT_INCHES},
  {"Part (10×13\")", 2880, 3744, finale.MEASUREMENTUNIT_INCHES},
  {"iPad 11\"", 2605, 1820, finale.MEASUREMENTUNIT_INCHES},
  {"iPad 12.9\"", 2980, 2234, finale.MEASUREMENTUNIT_INCHES},
  {"*CUSTOM*", 1, 1, finale.MEASUREMENTUNIT_INCHES}
}

local raster_sizes = {
  {"Size 0 (9.2 mm)", "Children's piano books", 92},
  {"Size 1 (7.9 mm)", "Early grades and bands", 79},
  {"Size 2 (7.4 mm)", "Instrumental parts, piano music, songs", 74},
  {"Size 3 (7.0 mm)", "Inst. Parts (small), sheet music, vocal scores", 70},
  {"Size 4 (6.5 mm)", "Choral music", 65},
  {"Size 5 (6.0 mm)", "Full scores", 60},
  {"Size 6 (5.5 mm)", "Full scores, miniature scores, cues", 55},
  {"Size 7 (4.8 mm)", "Full scores, miniature scores, cues", 48},
  {"Size 8 (3.7 mm)", "FULL scores, miniature scores", 37},
  {"* Custom *", "", 1}
}

local score_settings = {}
local score_enable_checkbox
local score_ctrls = {}
local score_ctrls_collection = {}

local parts_settings = {}
local parts_enable_checkbox
local parts_ctrls = {}
local parts_ctrls_collection = {}

local special_settings = {initialize = 1}
local special_enable_checkbox
local special_ctrls = {}
local special_ctrls_collection = {}

local function match_page(w, h)
<<<<<<< HEAD
  w = math.round(w, 1)   -- luacheck: ignore
  h = math.round(h, 1)   -- luacheck: ignore
=======
  w = math_round(w, 1)
  h = math_round(h, 1)
>>>>>>> bbf7df01
  local matched = -1
  local landscape = 0
  for k, v in pairs(page_sizes) do
    if (w == v[2] and h == v[3]) or (h == v[2] and w == v[3]) then
      matched = k
    end
  end
  if matched < 0 then 
    local count = 0 
    for _, _ in pairs(page_sizes) do
      count = count + 1
    end
    matched = count
  end
  if w > h then
    landscape = 1
  end
  return matched, landscape
end

function add_ctrl(dialog, ctrl_type, text, x, y, w, h)
  str.LuaString = text
  local ctrl
  if ctrl_type == "button" then
    ctrl = dialog:CreateButton(x, y - win_mac(3, 3))
  elseif ctrl_type == "checkbox" then
    ctrl = dialog:CreateCheckbox(x,  y + win_mac(1,2))
    w = win_mac(12, 10)
    h = w
  elseif ctrl_type == "datalist" then
    ctrl = dialog:CreateDataList(x, y)
  elseif ctrl_type == "edit" then
    ctrl = dialog:CreateEdit(x - win_mac(0,0), y - win_mac(3,3))
  elseif ctrl_type == "horizontalline" then
    ctrl = dialog:CreateHorizontalLine(x, y, w)
    if h == 0 then h = 1 end
  elseif ctrl_type == "verticalline" then
    ctrl = dialog:CreateVerticalLine(x, y, h)
    if w == 0 then w = 1 end
  elseif ctrl_type == "popup" then
    ctrl = dialog:CreatePopup(x, y - win_mac(4,3))
  elseif ctrl_type == "static" then
    ctrl = dialog:CreateStatic(x, y)
    local font = finale.FCFontInfo()
    str.LuaString = win_mac("MS Shell Dlg", ".AppleSystemUIFont")
    font:SetNameString(str)
    local text_metrics = finale.FCTextMetrics()
    str.LuaString = text
    text_metrics:LoadString(str, font, 100)
    local string_width = text_metrics:CalcWidthPoints() * win_mac(1, 1.2)
    if w < string_width then w = string_width end
  elseif ctrl_type == "updown" then
    ctrl = dialog:CreateUpDown(x,y - win_mac(2,0))
    w = win_mac(11, 11)
    h = win_mac(20, 18)
  end
  ctrl:SetWidth(w)
  ctrl:SetHeight(h)
  ctrl:SetText(str)
  return ctrl
end

local function orientation_set(w, h, mode) -- mode 0 is portrait, mode 1 is landscape
<<<<<<< HEAD
  if mode == 0 then
    if h > w then
        return w, h
    else 
        return h, w 
    end
  elseif mode == 1 then
    if w > h then
      return w, h
    else
      return h, w
    end
=======
  if mode == 0 and h > w then
    return w, h
  else 
    return h, w 
>>>>>>> bbf7df01
  end
end

local function orientation_set_popup(w, h, popup)
  if not hold then
    if w > h then
      popup:SetSelectedItem(1)
    else
      popup:SetSelectedItem(0)
    end
  end
end

local function config_load()
  ----
  if special_settings.initialize == 1 then
    special_settings.initialize = 0
    for k,v in pairs(parts_settings) do
      special_settings[k] = v
    end
  end
  configuration.get_user_settings(special_config, special_settings)
  --
  configuration.get_user_settings(config_file, config)

  score_settings.system_units = config.score_system_units
  parts_settings.system_units = config.parts_system_units
  special_settings.system_units = config.special_system_units

  score_settings.bypass_systems_bool = config.score_bypass_systems_bool
  parts_settings.bypass_systems_bool = config.parts_bypass_systems_bool
  special_settings.bypass_systems_bool = config.special_bypass_sytems_bool

  score_settings.staff_spacing = config.score_staff_spacing
  parts_settings.staff_spacing = config.parts_staff_spacing
  special_settings.staff_spacing = config.special_staff_spacing

  score_settings.staff_spacing_first_page_bool = config.score_staff_spacing_first_page_bool
  parts_settings.staff_spacing_first_page_bool = config.parts_staff_spacing_first_page_bool
  special_settings.staff_spacing_first_page_bool = config.special_staff_spacing_first_page_bool

  score_settings.staff_spacing_set_first_page = config.score_staff_spacing_set_first_page 
  score_settings.staff_spacing_set_other_pages = config.score_staff_spacing_set_other_pages
  score_settings.staff_spacing_scale_first_page = config.score_staff_spacing_scale_first_page
  score_settings.staff_spacing_scale_other_pages = config.score_staff_spacing_scale_other_pages

  parts_settings.staff_spacing_set_first_page = config.parts_staff_spacing_set_first_page
  parts_settings.staff_spacing_set_other_pages = config.parts_staff_spacing_set_other_pages
  parts_settings.staff_spacing_scale_first_page = config.parts_staff_spacing_scale_first_page
  parts_settings.staff_spacing_scale_other_pages = config.parts_staff_spacing_scale_other_pages

  special_settings.staff_spacing_set_first_page = config.special_staff_spacing_set_first_page
  special_settings.staff_spacing_set_other_pages = config.special_staff_spacing_set_other_pages
  special_settings.staff_spacing_scale_first_page = config.special_staff_spacing_scale_first_page
  special_settings.staff_spacing_scale_other_pages = config.special_staff_spacing_scale_other_pages

  score_settings.lock = config.score_lock
  parts_settings.lock = config.parts_lock
  special_settings.lock = config.special_lock

  score_settings.reflect_bool = config.score_reflect_bool
  parts_settings.reflect_bool = config.parts_reflect_bool
  special_settings.reflect_bool = config.special_reflect_bool
end -- config_load()

local function config_save()
  config.score_system_units = score_settings.system_units
  config.parts_system_units = parts_settings.system_units
  config.special_system_units = special_settings.system_units

  config.score_bypass_systems_bool = score_settings.bypass_systems_bool
  config.parts_bypass_systems_bool =  parts_settings.bypass_systems_bool
  config.special_bypass_systems_bool = special_settings.bypass_systems_bool

  config.score_staff_spacing = score_settings.staff_spacing
  config.parts_staff_spacing = parts_settings.staff_spacing
  config.special_staff_spacing = special_settings.staff_spacing

  config.score_staff_spacing_first_page_bool = score_settings.staff_spacing_first_page_bool
  config.parts_staff_spacing_first_page_bool = parts_settings.staff_spacing_first_page_bool
  config.special_staff_spacing_first_page_bool = special_settings.staff_spacing_first_page_bool

  config.score_staff_spacing_set_first_page = score_settings.staff_spacing_set_first_page 
  config.score_staff_spacing_set_other_pages = score_settings.staff_spacing_set_other_pages
  config.score_staff_spacing_scale_first_page = score_settings.staff_spacing_scale_first_page
  config.score_staff_spacing_scale_other_pages = score_settings.staff_spacing_scale_other_pages

  config.parts_staff_spacing_set_first_page = parts_settings.staff_spacing_set_first_page 
  config.parts_staff_spacing_set_other_pages = parts_settings.staff_spacing_set_other_pages
  config.parts_staff_spacing_scale_first_page = parts_settings.staff_spacing_scale_first_page
  config.parts_staff_spacing_scale_other_pages = parts_settings.staff_spacing_scale_other_pages 
  config.special_staff_spacing_set_first_page = special_settings.staff_spacing_set_first_page 

  config.special_staff_spacing_set_other_pages = special_settings.staff_spacing_set_other_pages
  config.special_staff_spacing_scale_first_page = special_settings.staff_spacing_scale_first_page 
  config.special_staff_spacing_scale_other_pages = special_settings.staff_spacing_scale_other_pages

  config.score_lock = score_settings.lock
  config.parts_lock = parts_settings.lock
  config.special_lock = special_settings.lock

  config.score_reflect_bool = score_settings.reflect_bool
  config.parts_reflect_bool = parts_settings.reflect_bool
  config.special_reflect_bool = special_settings.reflect_bool 
--
  configuration.save_user_settings(config_file, config)
  --
  configuration.save_user_settings(special_config, special_settings)
end

local function format_wizard()
  local dialog = finale.FCCustomLuaWindow()
  str.LuaString = "Page Format Wizard - v"..finaleplugin.Version
  dialog:SetTitle(str)
  --
  local row_h = 20
  local row = 1
  local col_w = win_mac(38,40)
  local col = {}
  for i = 1, 20 do
    col[i] = (i - 1) * col_w
  end
  local section_w = col[8]
  local section_n = 0
  local x
  local y = 0
  --
  local function match_preset(controls, page_settings)
    local match_preset_bool, landscape = match_page(page_settings.page_w, page_settings.page_h)
    if match_preset_bool then
      controls.page_size_popup:SetSelectedItem(match_preset_bool-1) -- -1 to convert from 1-based to 0-based
      controls.page_units_popup:SetSelectedItem(page_sizes[match_preset_bool][4]-1)
      page_settings.page_units = units[controls.page_units_popup:GetSelectedItem()+1][3]
    end
    if landscape then
      controls.orientation_popup:SetSelectedItem(landscape)
    end
  end

  local function page_size_preset(controls, page_settings)
    local selected_size = controls.page_size_popup:GetSelectedItem()+1 -- +1 to convert from 0-based to 1-based
    controls.page_units_popup:SetSelectedItem(page_sizes[selected_size][4]-1)
    str.LuaString = units[controls.page_units_popup:GetSelectedItem()+1][2]
    controls.page_units:SetText(str)
    controls.first_page_top_units:SetText(str)
    controls.left_page_units_static:SetText(str)
    controls.right_page_units_static:SetText(str)
    page_settings.page_w = page_sizes[selected_size][2]
    page_settings.page_h = page_sizes[selected_size][3]
    page_settings.page_w, page_settings.page_h = orientation_set(page_settings.page_w, page_settings.page_h, controls.orientation_popup:GetSelectedItem())
    controls.page_width_edit:SetMeasurement(page_settings.page_w, page_sizes[selected_size][4])
    controls.page_height_edit:SetMeasurement(page_settings.page_h, page_sizes[selected_size][4])
  end

  local staff_space_first_page_enable

  local function page_size_update(controls, page_settings, ctrls_collection)
    page_settings.page_units = units[controls.page_units_popup:GetSelectedItem()+1][3]
    str.LuaString = units[controls.page_units_popup:GetSelectedItem()+1][2]
    controls.page_units:SetText(str)
    controls.first_page_top_units:SetText(str)
    controls.left_page_units_static:SetText(str)
    controls.right_page_units_static:SetText(str)

    controls.page_width_edit:SetMeasurement(page_settings.page_w, page_settings.page_units)
    controls.page_height_edit:SetMeasurement(page_settings.page_h, page_settings.page_units)

    if page_settings.first_page_bool == 1 then
      controls.first_page_top_edit:SetMeasurement(page_settings.first_page_top_margin, page_settings.page_units)
    end

    controls.left_page_top_edit:SetMeasurement(page_settings.left_page_top_margin, page_settings.page_units)
    controls.left_page_left_edit:SetMeasurement(page_settings.left_page_left_margin, page_settings.page_units)
    controls.left_page_right_edit:SetMeasurement(page_settings.left_page_right_margin, page_settings.page_units)
    controls.left_page_bottom_edit:SetMeasurement(page_settings.left_page_bottom_margin, page_settings.page_units)

    if page_settings.reflect_bool == 1 then
      page_settings.right_page_top_margin = page_settings.left_page_top_margin
      page_settings.right_page_left_margin = page_settings.left_page_right_margin
      page_settings.right_page_right_margin = page_settings.left_page_left_margin
      page_settings.right_page_bottom_margin = page_settings.left_page_bottom_margin
      for _, v in ipairs(ctrls_collection.right_page_ctrls_2) do
        v:SetEnable(false)
      end
    else
      for _, v in ipairs(ctrls_collection.right_page_ctrls_2) do
        v:SetEnable(true)
      end
    end

    controls.right_page_top_edit:SetMeasurement(page_settings.right_page_top_margin, page_settings.page_units)
    controls.right_page_left_edit:SetMeasurement(page_settings.right_page_left_margin, page_settings.page_units)
    controls.right_page_right_edit:SetMeasurement(page_settings.right_page_right_margin, page_settings.page_units)
    controls.right_page_bottom_edit:SetMeasurement(page_settings.right_page_bottom_margin, page_settings.page_units)

    match_preset(controls, page_settings)
    orientation_set_popup(page_settings.page_w, page_settings.page_h, controls.orientation_popup)
    controls.page_scale_edit:SetInteger(page_settings.page_scale)

    if page_settings.first_page_top_margin_bool then
      controls.first_page_top_checkbox:SetCheck(1)
      controls.first_page_top_edit:SetEnable(true)
      controls.first_page_top_units:SetVisible(true)
    else
      controls.first_page_top_checkbox:SetCheck(0)
      controls.first_page_top_edit:SetEnable(false)
      controls.first_page_top_units:SetVisible(false)
    end

    controls.first_page_top_edit:SetMeasurement(page_settings.first_page_top_margin, page_settings.page_units)

    if page_settings.facing_pages_bool then
      controls.facing_pages_checkbox:SetCheck(1)
      for _, v in ipairs(ctrls_collection.right_page_ctrls_1) do
        v:SetVisible(true)
      end
      for _, v in ipairs(ctrls_collection.right_page_ctrls_2) do
        v:SetVisible(true)
      end
    else
      controls.facing_pages_checkbox:SetCheck(0)
      for _, v in ipairs(ctrls_collection.right_page_ctrls_1) do
        v:SetVisible(false)
      end
      for _, v in ipairs(ctrls_collection.right_page_ctrls_2) do
        v:SetVisible(false)
      end
    end
    --
    if page_settings.first_system_bool then
      controls.first_system_checkbox:SetCheck(1)
      for _, v in ipairs(ctrls_collection.first_sys_ctrls) do
        v:SetVisible(true)
      end
    else
      controls.first_system_checkbox:SetCheck(0)
      for _, v in ipairs(ctrls_collection.first_sys_ctrls) do
        v:SetVisible(false)
      end
    end
    --
    if page_settings.bypass_systems_bool > 0 then
      controls.system_margins_check:SetCheck(1)
      for _, v in ipairs(ctrls_collection.system_margin_ctrls) do
        v:SetEnable(true)
      end
    else
      controls.system_margins_check:SetCheck(0)
      for _, v in ipairs(ctrls_collection.system_margin_ctrls) do
        v:SetEnable(false)
      end
    end

    --
    page_settings.system_units = units[controls.system_units_popup:GetSelectedItem()+1][3]
    str.LuaString = units[controls.system_units_popup:GetSelectedItem()+1][2]
    controls.between_systems_units:SetText(str)
    controls.first_system_from_top_units:SetText(str)
    controls.system_units_static:SetText(str)
    controls.first_system_units_static:SetText(str)
    if page_settings.staff_spacing == 2 then
      controls.staff_spacing_first_page_units:SetText(str)
      controls.staff_spacing_other_pages_units:SetText(str)
    end

    controls.between_systems_edit:SetMeasurement(page_settings.system_distance_between*-1, page_settings.system_units)
    controls.first_system_from_top_edit:SetMeasurement(page_settings.first_system_distance, page_settings.system_units)
    controls.system_top_edit:SetMeasurement(page_settings.system_top_margin, page_settings.system_units)
    controls.first_system_top_edit:SetMeasurement(page_settings.first_system_top_margin, page_settings.system_units)
    controls.system_left_edit:SetMeasurement(page_settings.system_left_margin, page_settings.system_units)
    controls.system_right_edit:SetMeasurement(page_settings.system_right_margin*-1, page_settings.system_units)
    controls.first_system_left_edit:SetMeasurement(page_settings.first_system_left_margin, page_settings.system_units)
    controls.system_bottom_edit:SetMeasurement(page_settings.system_bottom_margin-96, page_settings.system_units) -- bottom margin is offset by 4 spaces (96 EVPUs) because Finale...
    --[[ STAFF HEIGHT ]]
<<<<<<< HEAD
    temp = math.round(efix_to_mm(page_settings.staff_h)*10, 1)   -- luacheck: ignore
=======
    temp = math_round(efix_to_mm(page_settings.staff_h)*10, 1)
>>>>>>> bbf7df01
    controls.staff_h_invisible:SetInteger(temp)
    controls.staff_h_updown:SetValue(temp)
    controls.staff_h_edit:SetText(efix_to_mm_string(page_settings.staff_h))


    local raster_match_bool = false
    local count = 0
    for k in ipairs(raster_sizes) do
      if temp == raster_sizes[k][3] then
        controls.staff_size_popup:SetSelectedItem(k-1)
        str.LuaString = raster_sizes[k][2]
        controls.staff_settings_static:SetText(str)
        raster_match_bool = true
      end
      count = count + 1
    end

    if not raster_match_bool then
      controls.staff_size_popup:SetSelectedItem(count-1)
      str.LuaString = raster_sizes[count][2]
      controls.staff_settings_static:SetText(str)
    end

    -- staff spacing stuff...
    controls.staff_spacing_popup:SetSelectedItem(page_settings.staff_spacing)
    controls.staff_spacing_first_page_checkbox:SetCheck(page_settings.staff_spacing_first_page_bool)
    if page_settings.staff_spacing == 0 then
      for _, v in pairs(ctrls_collection.staff_spacing_ctrls) do
        v:SetVisible(false)
      end
    elseif page_settings.staff_spacing == 1 then
      for _, v in pairs(ctrls_collection.staff_spacing_ctrls) do
        v:SetVisible(true)
      end
      str.LuaString = units[controls.system_units_popup:GetSelectedItem()+1][2]
      controls.staff_spacing_first_page_units:SetText(str)
      controls.staff_spacing_other_pages_units:SetText(str)
      controls.staff_spacing_first_page_edit:SetMeasurement(page_settings.staff_spacing_set_first_page, page_settings.system_units)
      controls.staff_spacing_other_pages_edit:SetMeasurement(page_settings.staff_spacing_set_other_pages, page_settings.system_units)
    elseif page_settings.staff_spacing == 2 then
      for _, v in pairs(ctrls_collection.staff_spacing_ctrls) do
        v:SetVisible(true)
      end
      str.LuaString = "%"
      controls.staff_spacing_first_page_units:SetText(str)
      controls.staff_spacing_other_pages_units:SetText(str)
      controls.staff_spacing_first_page_edit:SetInteger(page_settings.staff_spacing_scale_first_page)
      controls.staff_spacing_other_pages_edit:SetInteger(page_settings.staff_spacing_scale_other_pages)
    end

    staff_space_first_page_enable(controls, page_settings)
    controls.lock_popup:SetSelectedItem(page_settings.lock)
  end -- page_size_update()

  function staff_space_first_page_enable(controls, page_settings)
    if page_settings.staff_spacing_first_page_bool == 1 and page_settings.staff_spacing > 0 then
      str.LuaString = "First Page:"
      controls.staff_spacing_first_page_static:SetText(str)
      controls.staff_spacing_first_page_edit:SetVisible(true)
      controls.staff_spacing_first_page_units:SetVisible(true)
      str.LuaString = "Others:"
      controls.staff_spacing_other_pages_static:SetText(str)
    elseif page_settings.staff_spacing_first_page_bool == 0 then
      str.LuaString = "(First)"
      controls.staff_spacing_first_page_static:SetText(str)
      --
      controls.staff_spacing_first_page_edit:SetVisible(false)
      controls.staff_spacing_first_page_units:SetVisible(false)
      str.LuaString = "       All:"
      controls.staff_spacing_other_pages_static:SetText(str)
    end
  end

  local function section_enable(check, controls, page_settings, ctrls_collection)
    page_size_update(controls, page_settings, ctrls_collection)
    if check:GetCheck() == 1 then
      for _, v in pairs(controls) do
        v:SetEnable(true)
      end
    else
      for _, v in pairs(controls) do
        v:SetEnable(false)
      end
    end
    if check:GetCheck() == 1 and controls.first_page_top_checkbox:GetCheck() == 1 then
      controls.first_page_top_edit:SetEnable(true)
    else
      controls.first_page_top_edit:SetEnable(false)
    end

    controls.auto_reflect_check:SetCheck(page_settings.reflect_bool)

    for _, v in pairs(ctrls_collection.right_page_ctrls_2) do
      if page_settings.reflect_bool == 1 then
        v:SetEnable(false)
      else
        if check:GetCheck() == 1 then
          v:SetEnable(true)
        end
      end
    end

    if page_settings.bypass_systems_bool < 1 then
      for _, v in pairs(ctrls_collection.system_margin_ctrls) do
        v:SetEnable(false)
      end
    end

  end -- function section_enable()




  local function format_pages_and_save()
    local controls = {}

    local score_format_prefs = finale.FCPageFormatPrefs()
    local parts_format_prefs = finale.FCPageFormatPrefs()
    parts_format_prefs:LoadParts()
    local special_format_prefs = finale.FCPageFormatPrefs()

    local parts = finale.FCParts()
    parts:LoadAll()
    --
    local function copy_format_prefs(page_settings, page_format_prefs)  -- luacheck: ignore page_settings
      page_format_prefs:SetPageWidth(page_settings.page_w)
      page_format_prefs:SetPageHeight(page_settings.page_h)
      page_format_prefs:SetPageScaling(page_settings.page_scale)

      page_format_prefs:SetUseFirstPageTopMargin(page_settings.first_page_top_margin_bool)
      page_format_prefs:SetFirstPageTopMargin(page_settings.first_page_top_margin)

      page_format_prefs:SetUseFacingPages(page_settings.facing_pages_bool)

      page_format_prefs:SetLeftPageTopMargin(page_settings.left_page_top_margin)
      page_format_prefs:SetLeftPageLeftMargin(page_settings.left_page_left_margin)
      page_format_prefs:SetLeftPageRightMargin(page_settings.left_page_right_margin)
      page_format_prefs:SetLeftPageBottomMargin(page_settings.left_page_bottom_margin)

      page_format_prefs:SetRightPageTopMargin(page_settings.right_page_top_margin)
      page_format_prefs:SetRightPageLeftMargin(page_settings.right_page_left_margin)
      page_format_prefs:SetRightPageRightMargin(page_settings.right_page_right_margin)
      page_format_prefs:SetRightPageBottomMargin(page_settings.right_page_bottom_margin)

      page_format_prefs:SetUseFirstSystemMargins(page_settings.first_system_bool)
      -- system settings
      page_format_prefs:SetUseFirstSystemMargins(page_settings.first_system_bool)
      page_format_prefs:SetFirstSystemDistance(page_settings.first_system_distance)
      page_format_prefs:SetFirstSystemTop(page_settings.first_system_top_margin)
      page_format_prefs:SetFirstSystemLeft(page_settings.first_system_left_margin)
      page_format_prefs:SetSystemTop(page_settings.system_top_margin)
      page_format_prefs:SetSystemLeft(page_settings.system_left_margin)
      page_format_prefs:SetSystemRight(page_settings.system_right_margin)
      page_format_prefs:SetSystemBottom(page_settings.system_bottom_margin)
      page_format_prefs:SetSystemDistanceBetween(page_settings.system_distance_between)

      page_format_prefs:SetSystemScaling(100)
      page_format_prefs.SystemStaffHeight = staff_h_staves_to_prefs(page_settings.staff_h)
    end -- end of save settings

    if  score_enable_checkbox:GetCheck() == 1 then
      score_format_prefs:LoadScore()
      copy_format_prefs(score_settings, score_format_prefs)
      score_format_prefs:Save()
    end
    if parts_enable_checkbox:GetCheck() == 1 then
      parts_format_prefs:LoadParts()
      copy_format_prefs(parts_settings, parts_format_prefs)
      parts_format_prefs:Save()
    end
    if special_enable_checkbox:GetCheck() == 1 then
      special_format_prefs:LoadParts()
      copy_format_prefs(special_settings, special_format_prefs)
    end

    -- apply the settings --

    local function lock_set(lock_bool)
      local ui = finenv.UI()
      local select_all = win_mac(10515, 1935764588)
      ui:ExecuteOSMenuCommand(select_all)
      local locks
      if lock_bool then
        locks = win_mac(12104, 1296387179)
      else
        locks = win_mac(12105, 1296389484)
      end
      ui:ExecuteOSMenuCommand(locks)
    end

    local function check_for_special(part_num)
      for i = 0, special_ctrls.parts_datalist:GetCount()-1 do
<<<<<<< HEAD
        local row = special_ctrls.parts_datalist:GetItemAt(i)   -- luacheck: ignore row
=======
        row = special_ctrls.parts_datalist:GetItemAt(i)
>>>>>>> bbf7df01
        str = row:GetItemAt(1)
        if part_num == tonumber(str.LuaString) then 
          if row:GetCheck() then
            return true
          end
        end
      end
    end -- check_for_special()

    for part in each(parts) do

      if score_enable_checkbox:GetCheck() == 1 and part:IsScore() then
        page_settings = score_settings
        controls = score_ctrls
      elseif part:IsPart() then
        local is_special_part = false
        if special_enable_checkbox:GetCheck() == 1 then
          is_special_part = check_for_special(part.ItemNo)
          if is_special_part then
            page_settings = special_settings
            controls = special_ctrls
            special_format_prefs:Save()
          end
        end

        if parts_enable_checkbox:GetCheck() == 1 and not is_special_part then
          page_settings = parts_settings
          controls = parts_ctrls
          parts_format_prefs:Save()
        elseif parts_enable_checkbox:GetCheck() == 0 and not is_special_part then
          goto skip
        end
      else
        goto skip
      end

      part:SwitchTo()

      if page_settings.lock == 1 then
        lock_set(true)
      elseif page_settings.lock == 2 then
        lock_set(false)
      end

      --
      local pages = finale.FCPages()
      pages:LoadAll()

      for page in each(pages) do
        page:SetWidth(page_settings.page_w)
        page:SetHeight(page_settings.page_h)
        page:SetPercent(page_settings.page_scale)

        local is_right_page = page:GetItemNo() % 2

        if is_right_page == 1 and page_settings.facing_pages_bool then
          page:SetTopMargin(page_settings.right_page_top_margin)
          page:SetLeftMargin(page_settings.right_page_left_margin)
          page:SetRightMargin(page_settings.right_page_right_margin)
          page:SetBottomMargin(page_settings.right_page_bottom_margin)
        else
          page:SetTopMargin(page_settings.left_page_top_margin)
          page:SetLeftMargin(page_settings.left_page_left_margin)
          page:SetRightMargin(page_settings.left_page_right_margin)
          page:SetBottomMargin(page_settings.left_page_bottom_margin)
        end

        if page:GetItemNo() == 1 and page_settings.first_page_top_margin_bool then -- Proess First Page
          page:SetTopMargin(page_settings.first_page_top_margin)
        end

        if page:Save() then
          page:Save() 
        else
          page:SaveNew()
        end
      end
      --
      local function staff_height_set(staffsys, height)
        staffsys.Resize = 100
        staffsys.StaffHeight = height
        staffsys:Save()
      end

      local systems = finale.FCStaffSystems()
      systems:LoadAll()
      for system in each(systems) do
        if page_settings.bypass_systems_bool > 0 then
          if system:GetItemNo() == 1 and page_settings.first_system_bool then
            system:SetTopMargin(page_settings.first_system_top_margin)
            system:SetLeftMargin(page_settings.first_system_left_margin)
            system:SetSpaceAbove(page_settings.first_system_distance)
          else
            system:SetTopMargin(page_settings.system_top_margin)
            system:SetLeftMargin(page_settings.system_left_margin)
            system:SetSpaceAbove(page_settings.system_distance_between*-1)
          end
          system:SetRightMargin(page_settings.system_right_margin)
          system:SetBottomMargin(page_settings.system_bottom_margin)
        end
        --
        staff_height_set(system, page_settings.staff_h)

<<<<<<< HEAD
        if controls.staff_spacing_popup:GetSelectedItem() ~= 0 then
=======
        if controls.staff_spacing_popup:GetSelectedItem() > 0 then
>>>>>>> bbf7df01
          local sysstaves = finale.FCSystemStaves()
          sysstaves:LoadAllForItem(system:GetItemNo())

          local last_staff_pos = 0
          local staff_starting_pos = 0 
          local total_move = 0
          local count = 0

          for sysstaff in each(sysstaves) do
            if sysstaff:GetStaff() ~= system:CalcTopStaff() then
              if controls.staff_spacing_popup:GetSelectedItem() == 1 then
                if pages:FindSystemNumber(system.ItemNo).ItemNo == 1 and page_settings.staff_spacing_first_page_bool == 1 then
                  sysstaff:SetDistance(count * page_settings.staff_spacing_set_first_page)
                else
                  sysstaff:SetDistance(count * page_settings.staff_spacing_set_other_pages)
                end
              elseif controls.staff_spacing_popup:GetSelectedItem() == 2 then
                staff_starting_pos = sysstaff:GetDistance()
                local gap
                local move_staff_by
                if pages:FindSystemNumber(system.ItemNo).ItemNo == 1  and page_settings.staff_spacing_first_page_bool == 1 then
                  gap = sysstaff:GetDistance() - last_staff_pos
                  move_staff_by = (gap * page_settings.staff_spacing_scale_first_page/100) - gap
                  total_move = total_move + move_staff_by
                  sysstaff:SetDistance(sysstaff:GetDistance() + total_move)
                else
                  gap = sysstaff:GetDistance() - last_staff_pos
                  move_staff_by = (gap * page_settings.staff_spacing_scale_other_pages/100) - gap
                  total_move = total_move + move_staff_by
                  sysstaff:SetDistance(sysstaff:GetDistance() + total_move)
                end
              end
            end
            last_staff_pos = staff_starting_pos
            count = count + 1
            sysstaff:Save()
          end
        end

        if system:Save() then
          system:Save()
        else
          system:SaveNew()
        end

        if systems:NeedUpdateLayout() then
          finale.FCStaffSystems:UpdateFullLayout()
        end
      end -- for each system...
      part:Save()

      ::skip::
    end -- for each part...
    parts_format_prefs:Save()

    local function update_scaling()
      if score_enable_checkbox:GetCheck() == 1 then
        score_settings.staff_spacing_scale_first_page = 100
        score_settings.staff_spacing_scale_other_pages = 100  
        page_size_update(score_ctrls, score_settings, score_ctrls_collection)
      end
      if parts_enable_checkbox:GetCheck() == 1 then
        parts_settings.staff_spacing_scale_first_page = 100
        parts_settings.staff_spacing_scale_other_pages = 100   
        page_size_update(parts_ctrls, parts_settings, parts_ctrls_collection)
      end
      if special_enable_checkbox:GetCheck() == 1 then
        special_settings.staff_spacing_scale_first_page = 100
        special_settings.staff_spacing_scale_other_pages = 100
        page_size_update(special_ctrls, special_settings, special_ctrls_collection)
      end
    end
    update_scaling()

    config_save()
  end -- format_pages_and_save()

  local function initialize_page_settings()
    for i = 1, 2 do
      local page_settings
      local page_format_prefs = finale.FCPageFormatPrefs()
      if i == 1 then
        page_format_prefs:LoadScore()
        page_settings = score_settings
      else
        page_format_prefs:LoadParts()
        page_settings = parts_settings
      end

      page_settings.page_units = finale.MEASUREMENTUNIT_DEFAULT
      page_settings.page_w = page_format_prefs.PageWidth
      page_settings.page_h = page_format_prefs.PageHeight
      page_settings.page_scale = page_format_prefs.PageScaling

      page_settings.first_page_top_margin_bool = page_format_prefs:GetUseFirstPageTopMargin()
      page_settings.first_page_top_margin = page_format_prefs:GetFirstPageTopMargin()

      page_settings.facing_pages_bool = page_format_prefs:GetUseFacingPages()

      page_settings.left_page_top_margin = page_format_prefs:GetLeftPageTopMargin()
      page_settings.left_page_left_margin = page_format_prefs:GetLeftPageLeftMargin()
      page_settings.left_page_right_margin = page_format_prefs:GetLeftPageRightMargin()
      page_settings.left_page_bottom_margin = page_format_prefs:GetLeftPageBottomMargin()

      page_settings.right_page_top_margin = page_format_prefs:GetRightPageTopMargin()
      page_settings.right_page_left_margin = page_format_prefs:GetRightPageLeftMargin()
      page_settings.right_page_right_margin = page_format_prefs:GetRightPageRightMargin()
      page_settings.right_page_bottom_margin = page_format_prefs:GetRightPageBottomMargin()

      page_settings.first_system_bool = page_format_prefs:GetUseFirstSystemMargins()
      page_settings.first_system_distance = page_format_prefs:GetFirstSystemDistance()
      page_settings.first_system_top_margin  = page_format_prefs:GetFirstSystemTop()
      page_settings.first_system_left_margin = page_format_prefs:GetFirstSystemLeft()
      page_settings.system_top_margin = page_format_prefs:GetSystemTop()
      page_settings.system_left_margin = page_format_prefs:GetSystemLeft()
      page_settings.system_right_margin = page_format_prefs:GetSystemRight()
      page_settings.system_bottom_margin = page_format_prefs:GetSystemBottom()
      page_settings.system_distance_between = page_format_prefs:GetSystemDistanceBetween()

      page_settings.staff_h = staff_h_prefs_to_staves(page_format_prefs.SystemStaffHeight)
      page_settings.staff_scaling = page_format_prefs.SystemScaling
      page_settings.staff_h  = absolute_height(page_settings.staff_h , page_settings.staff_scaling) -- in efixes
    end
  end -- initialize_page_settings()

  local function copy_settings_to_special(page_settings)
    for k, v in pairs(page_settings) do
      special_settings[k] = v
    end
  end

  initialize_page_settings()

  config_load()

  x = section_n*section_w
  score_enable_checkbox = add_ctrl(dialog, "checkbox", "", x, 0, 10, 10)
  score_enable_checkbox:SetCheck(config.score_enable)
  local score_static = add_ctrl(dialog, "static", "SCORE", x + 12, 0, col_w, row_h)

  section_n = section_n + 1
  x = section_n*section_w

  add_ctrl(dialog, "verticalline", "", x-20, 0, 1, row_h*34)
  parts_enable_checkbox = add_ctrl(dialog, "checkbox", "", x, 0, 10, 10)
  parts_enable_checkbox:SetCheck(config.parts_enable)
  local parts_static = add_ctrl(dialog, "static", "DEFAULT PARTS", x + 12, 0, col_w, row_h)

  section_n = section_n + 1
  x = section_n*section_w
  add_ctrl(dialog, "verticalline", "", x-20, 0, 1, row_h*34)
  special_enable_checkbox = add_ctrl(dialog, "checkbox", "", x, 0, 10, 10)
  special_enable_checkbox:SetCheck(config.special_enable)
  local special_static = add_ctrl(dialog, "static", "SPECIAL PARTS", x + 12, 0, col_w, row_h)


<<<<<<< HEAD
  local function section_create(controls, page_settings, ctrls_collection, section_n)   -- luacheck: ignore section_n
=======
  local function section_create(controls, page_settings, ctrls_collection)
>>>>>>> bbf7df01
    row = 1
    y = row*row_h
    x = section_n*section_w

    controls.page_section = add_ctrl(dialog, "static", "Page Settings:", x, y, col_w, row_h)

    row = row + 1
    y = row*row_h
    x = section_n*section_w

    controls.page_units_static = add_ctrl(dialog, "static", "Page Units:", x, y, col_w, row_h)
    controls.page_units_popup = add_ctrl(dialog, "popup", "", x+col_w*2, y-1, col_w*3, row_h)
    for i in ipairs(units) do
      str.LuaString = units[i][1]
      controls.page_units_popup:AddString(str)
    end
    --
    row = row + 1
    y = row*row_h
    controls.page_size_static = add_ctrl(dialog, "static", "Page Size:", x, y, col_w, row_h)
    controls.page_size_popup = add_ctrl(dialog, "popup", "", x+col_w*2, y-1, col_w*3, row_h)
    for i in ipairs(page_sizes) do
      str.LuaString = page_sizes[i][1]
      controls.page_size_popup:AddString(str)
    end
    --
    row = row + 1
    y = row*row_h
    x = section_n*section_w + col[2] + 20
    controls.page_width = add_ctrl(dialog, "static", "W:", x, y, 10, row_h)
    controls.page_width_edit = add_ctrl(dialog, "edit", "", x+win_mac(18,20), y, col_w, row_h)
    x = x + col_w*2 - 14
    controls.page_height = add_ctrl(dialog, "static", "H:", x, y, 10, row_h)
    controls.page_height_edit = add_ctrl(dialog, "edit", "", x+win_mac(18,20), y, col_w, row_h)
    x = x + col_w + 20
    controls.page_units = add_ctrl(dialog, "static", "OI", x, y, 10, row_h-4)
    --
    row = row + 1
    y = row*row_h
    x = section_n*section_w
    controls.score_orientation_static = add_ctrl(dialog, "static", "Orientation:", x, y, col_w, row_h)
    controls.orientation_popup = add_ctrl(dialog, "popup", "", x+col_w*2, y, col_w*3, row_h)
    str.LuaString = "Portrait"
    controls.orientation_popup:AddString(str)
    str.LuaString = "Landscape"
    controls.orientation_popup:AddString(str)
    --
    row = row + 1
    y = row*row_h
    controls.page_scale = add_ctrl(dialog, "static", "Page Scaling:", x, y, col_w, row_h)
    controls.page_scale_edit = add_ctrl(dialog, "edit", "", x+col_w*2, y, col_w, row_h)
    controls.page_scale_percent = add_ctrl(dialog, "static", "%", x+col_w*3, y, 10, row_h)
    --
    row = row + 1
    y = row*row_h
    controls.page_margins_section = add_ctrl(dialog, "static", "Page Margins:", x, y, col_w, row_h)
    row = row + 1
    y = row*row_h
    controls.first_page_top_checkbox = add_ctrl(dialog, "checkbox", "", x, y, 10, 10)
    controls.first_page_top_static = add_ctrl(dialog, "static", "First Page Top:", x+12, y, col_w, row_h)
    x = section_n*section_w + col[4] - 12
    controls.first_page_top_edit = add_ctrl(dialog, "edit", "", x, y, col_w, row_h)
    x = section_n*section_w + col[5] - 12
    controls.first_page_top_units = add_ctrl(dialog, "static", "OI", x, y, col_w, row_h)
    --
    row = row + 1
    y = row*row_h
    x = section_n*section_w
    controls.facing_pages_checkbox = add_ctrl(dialog, "checkbox", "", x, y, 10, 10)
    controls.facing_pages_static = add_ctrl(dialog, "static", "Facing Pages (Left/Right)", x+12, y, col_w, row_h)
    --
    row = row + 1
    y = row*row_h
    controls.left_page_static = add_ctrl(dialog, "static", "Left Pages:", x, y, col_w, row_h)
    x = section_n*section_w + col[4]
    controls.facing_pages_line = add_ctrl(dialog, "verticalline", "", x-win_mac(6,12), y, 1, row_h*6)
    controls.right_page_static = add_ctrl(dialog, "static", "Right Pages:", x, y, col_w, row_h)
    --
    controls.auto_reflect_check = add_ctrl(dialog, "checkbox", "", x+col[3]-2, y, 10, 10)
    controls.auto_reflect_static = add_ctrl(dialog, "static", "Auto", x+col[3]+win_mac(12,10), y, 10, row_h)
    --
    row = row + 1
    y = row*row_h
    x = section_n*section_w + col[2]
    controls.left_page_top_static = add_ctrl(dialog, "static", "Top", x-1, y+4, 10, row_h)
    x = section_n*section_w + col[5]
    controls.right_page_top_static = add_ctrl(dialog, "static", "Top", x-1, y+4, 10, row_h)
    --
    row = row + 1
    y = row*row_h
    x = section_n*section_w + col[2]
    controls.left_page_top_edit = add_ctrl(dialog, "edit", "", x-8, y, col_w, row_h)
    x = section_n*section_w + col[3]
    controls.left_page_units_static = add_ctrl(dialog, "static", "OI", x-8, y, 10, row_h)
    x = section_n*section_w + col[5]
    controls.right_page_top_edit = add_ctrl(dialog, "edit", "", x-8, y, col_w, row_h)
    x = section_n*section_w + col[6]
    controls.right_page_units_static = add_ctrl(dialog, "static", "OI", x-8, y, 10, row_h)
    --
    row = row + 1
    y = row*row_h
    x = section_n*section_w
    controls.left_page_left_static = add_ctrl(dialog, "static", "L", x, y, 10, row_h)
    controls.left_page_left_edit = add_ctrl(dialog, "edit", "", x+10, y, col_w, row_h)
    x = x+col_w+12
    controls.left_page_right_edit = add_ctrl(dialog, "edit", "", x, y, col_w, row_h)   
    controls.left_page_right_static = add_ctrl(dialog, "static", "R", x+col_w, y, 10, row_h)
    x = section_n*section_w + col_w*3
    controls.right_page_left_static = add_ctrl(dialog, "static", "L", x, y, 10, row_h)
    controls.right_page_left_edit = add_ctrl(dialog, "edit", "", x+10, y, col_w, row_h)
    x = x+col_w+12
    controls.right_page_right_edit = add_ctrl(dialog, "edit", "", x, y, col_w, row_h)   
    controls.right_page_right_static = add_ctrl(dialog, "static", "R", x+col_w, y, 10, row_h)
    --
    row = row + 1
    y = row*row_h
    x = section_n*section_w + col[2]
    controls.left_page_bottom_edit = add_ctrl(dialog, "edit", "", x-8, y, col_w, row_h)

    x = section_n*section_w + col[5]
    controls.right_page_bottom_edit = add_ctrl(dialog, "edit", "", x-8, y, col_w, row_h)

    --
    row = row + 1
    y = row*row_h
    x = section_n*section_w + col[2]
    controls.left_page_bottom_static = add_ctrl(dialog, "static", "Bottom", x-9, y-4, col_w, row_h)
    x = section_n*section_w + col[5]
    controls.right_page_bottom_static = add_ctrl(dialog, "static", "Bottom", x-9, y-4, col_w, row_h)
    --
    row = row + 1
    y = row*row_h
    x = section_n*section_w
    controls.page_margin_separator = add_ctrl(dialog, "horizontalline", "", x, y+row_h/2, col[7], 1)
    --
    row = row + 1
    y = row*row_h
    controls.system_margins_check = add_ctrl(dialog, "checkbox", "", x, y, 10, 10)
    controls.system_margins_section = add_ctrl(dialog, "static", "System Settings:", x + 12, y, col_w, row_h)
    row = row + 1
    y = row*row_h
    controls.system_units = add_ctrl(dialog, "static", "System Units:", x, y, col_w, row_h)
    controls.system_units_popup = add_ctrl(dialog, "popup", "", x+col_w*2, y, col_w*3, row_h)
    for i in ipairs(units) do
      str.LuaString = units[i][1]
      controls.system_units_popup:AddString(str)
    end

    controls.system_units_popup:SetSelectedItem(page_settings.system_units-1)
    --
    row = row + 1
    y = row*row_h
    x = section_n*section_w
    controls.margins_static = add_ctrl(dialog, "static", "Margins:", x, y, col_w, row_h)
    x = section_n*section_w + col[4]
    controls.first_system_checkbox = add_ctrl(dialog, "checkbox", "", x, y, 10, 10)
    controls.first_system_top = add_ctrl(dialog, "static", "Diff. First System", x+12, y, 10, row_h)
    controls.first_system_top:SetWidth(80)
    controls.first_system_line = add_ctrl(dialog, "verticalline", "", x-win_mac(6,12), y, 1, row_h*6.5)
    --
    row = row + 1
    y = row*row_h
    x = section_n*section_w
    controls.between_systems = add_ctrl(dialog, "static", "Between:", x, y, col_w, row_h)
    controls.between_systems_edit = add_ctrl(dialog, "edit", "", x+col_w+14, y, col_w-2, row_h)
    controls.between_systems_units = add_ctrl(dialog, "static", "IO", x+col_w*2+12, y, 10, row_h)
    x = section_n*section_w + col[4]
    controls.first_system_from_top = add_ctrl(dialog, "static", "From Top:", x, y, col_w, row_h)
    controls.first_system_from_top_edit = add_ctrl(dialog, "edit", "", x+col_w+16, y, col_w-2, row_h)
    controls.first_system_from_top_units = add_ctrl(dialog, "static", "OI", x+col_w*2+14, y, 10, row_h)
    --
    row = row + 1
    y = row*row_h
    x = section_n*section_w + col[2]
    controls.system_top_static = add_ctrl(dialog, "static", "Top", x-1, y+4, col_w, row_h)
    x = section_n*section_w + col[5]
    controls.first_system_top_static = add_ctrl(dialog, "static", "Top", x-1, y+4, col_w, row_h)
    --
    row = row + 1
    y = row*row_h
    x = section_n*section_w + col[2]
    controls.system_top_edit = add_ctrl(dialog, "edit", "", x-8, y, col_w, row_h)
    x = section_n*section_w + col[3]
    controls.system_units_static = add_ctrl(dialog, "static", "OI", x-8, y, 10, row_h)
    x = section_n*section_w + col[5]
    controls.first_system_top_edit = add_ctrl(dialog, "edit", "", x-8, y, col_w, row_h)
    x = section_n*section_w + col[6]
    controls.first_system_units_static = add_ctrl(dialog, "static", "OI", x-8, y, 10, row_h)
    --
    row = row + 1
    y = row*row_h
    x = section_n*section_w
    controls.system_left_static = add_ctrl(dialog, "static", "L", x, y, 10, row_h)
    controls.system_left_edit = add_ctrl(dialog, "edit", "", x+10, y, col_w, row_h)
    x = x+col_w+12
    controls.system_right_edit = add_ctrl(dialog, "edit", "", x, y, col_w, row_h)   
    controls.system_right_static = add_ctrl(dialog, "static", "R", x+col_w, y, 10, row_h)
    x = section_n*section_w + col_w*3
    controls.first_system_left_static = add_ctrl(dialog, "static", "L", x, y, 10, row_h)
    controls.first_system_left_edit = add_ctrl(dialog, "edit", "", x+10, y, col_w, row_h)
    --
    row = row + 1
    y = row*row_h
    x = section_n*section_w + col[2]
    controls.system_bottom_edit = add_ctrl(dialog, "edit", "", x-8, y, col_w, row_h)

    --
    row = row + 1
    y = row*row_h
    x = section_n*section_w + col[2]
    controls.system_bottom_static = add_ctrl(dialog, "static", "Bottom", x-9, y-4, col_w, row_h)
    --
    row = row + 1
    y = row*row_h
    x = section_n*section_w
    controls.system_margin_separator = add_ctrl(dialog, "horizontalline", "", x, y, col[7], 1)
    --
    row = row + 1
    y = row*row_h
    x = section_n*section_w
    controls.staff_settings = add_ctrl(dialog, "static", "Staff Settings:", x, y, col_w, row_h)
    row = row + 1
    y = row*row_h
    controls.staff_size = add_ctrl(dialog, "static", "Rastral Size:", x, y, col_w, row_h)
    x = x + col[3]
    controls.staff_size_popup = add_ctrl(dialog, "popup", "", x, y, col_w*3, row_h)
    for k in ipairs(raster_sizes) do
      str.LuaString = raster_sizes[k][1]
      controls.staff_size_popup:AddString(str)
    end  
    --
    row = row + 1
    y = row*row_h
    x = section_n*section_w
    controls.staff_settings_static = add_ctrl(dialog, "static", "***Description***", x, y, col[7], row_h)

    row = row + 1
    y = row*row_h
    controls.staff_h_invisible = add_ctrl(dialog, "edit", "", x, y, 10, 10)
    controls.staff_h_invisible:SetVisible(false)
    controls.staff_h_static = add_ctrl(dialog, "static", "Staff Height:", x, y, col_w, row_h)
    controls.staff_h_edit = add_ctrl(dialog, "edit", "", x+col[3], y, col_w, row_h)
    controls.staff_h_updown = add_ctrl(dialog, "updown", "", x+col[4]-4, y, 20, row_h)
    controls.staff_h_updown:ConnectIntegerEdit(controls.staff_h_invisible, 30, 100)
    controls.staff_h_mm_static = add_ctrl(dialog, "static", "mm", x+col[4]+12, y, 20, row_h)
    -- Initialize the staff height edit boxes, starting with the invisible one connected to the UpDown
<<<<<<< HEAD
    temp = math.round(efix_to_mm(page_settings.staff_h)*10, .1)   -- luacheck: ignore
=======
    temp = math_round(efix_to_mm(page_settings.staff_h)*10, .1)
>>>>>>> bbf7df01
    controls.staff_h_invisible:SetInteger(temp ,1)
    controls.staff_h_edit:SetText(efix_to_mm_string(page_settings.staff_h))
    controls.staff_h_updown:SetValue(controls.staff_h_invisible:GetInteger())
    --
    row = row + 1
    y = row*row_h
    x = section_n*section_w
    controls.staff_spacing_static = add_ctrl(dialog, "static", "Staff Spacing:", x, y, col_w, row_h)
    controls.staff_spacing_popup = add_ctrl(dialog, "popup", "", x+col[3], y, col_w*3, row_h)
    str.LuaString = "(Don't Respace)"
    controls.staff_spacing_popup:AddString(str)
    str.LuaString = "Set To..."
    controls.staff_spacing_popup:AddString(str)        
    str.LuaString = "Scale By..."
    controls.staff_spacing_popup:AddString(str)

    controls.staff_spacing_popup:SetSelectedItem(page_settings.staff_spacing)
    --
    row = row + 1
    y = row*row_h
    x = section_n*section_w
    controls.staff_spacing_first_page_checkbox = add_ctrl(dialog, "checkbox", "", x, y, 10, 10)
    controls.staff_spacing_first_page_checkbox:SetCheck(page_settings.staff_spacing_first_page_bool)
    controls.staff_spacing_first_page_static = add_ctrl(dialog, "static", "First Page:", x+12, y, col_w, row_h)
    controls.staff_spacing_first_page_edit = add_ctrl(dialog, "edit", "", x+col[3]-8, y, col_w, row_h)
    controls.staff_spacing_first_page_units = add_ctrl(dialog, "static", "OI", x+col[4]-8, y, 10, row_h)
    controls.staff_spacing_other_pages_static = add_ctrl(dialog, "static", "Others:", x+col[4]+16, y, col_w, row_h)
    controls.staff_spacing_other_pages_edit = add_ctrl(dialog, "edit", "", x+col[5]+20, y, col_w, row_h)
    controls.staff_spacing_other_pages_units = add_ctrl(dialog, "static", "OI", x+col[6]+20, y, 10, row_h)
    --
    row = row + 1
    y = row*row_h
    x = section_n*section_w
    controls.lock_popup = add_ctrl(dialog, "popup", "", x+col[2], y, col_w*4, row_h)
    str.LuaString = "(Don't Lock/Unlock)"
    controls.lock_popup:AddString(str)
    str.LuaString = "Lock Systems"
    controls.lock_popup:AddString(str)        
    str.LuaString = "Unlock Systems"
    controls.lock_popup:AddString(str)
    controls.lock_popup:SetSelectedItem(page_settings.lock)
    ---- SETUP SPECIAL PARTS ONLY CONTROLS ----
    if section_n == 2 then
      row = 0
      y = row*row_h
      x = section_n*section_w + col[4] - 3
      controls.copy_from_static = add_ctrl(dialog, "static", "Copy From:", x+3, y, col_w, row_h)
      row = row + 1
      y = row*row_h
      controls.copy_parts_button = add_ctrl(dialog, "button", "Parts", x-2, y, col[2]+2, row_h-4)
      controls.copy_score_button = add_ctrl(dialog, "button", "Score", x+col[2]+2, y, col[2]+2, row_h-4)
      --
      row = 1
      y = row*row_h
      x = (section_n + 1)*section_w - col_w
      controls.parts_datalist = add_ctrl(dialog, "datalist", "DATALIST!!!", x, y, col[6], row_h*33)
      if finenv.UI():IsOnMac() then
        controls.parts_datalist:UseAlternatingBackgroundRowColors()
      end
      str.LuaString = "Part Name:"
      controls.parts_datalist.UseCheckboxes = true
      controls.parts_datalist:AddColumn(str, col[6])
      str.LuaString = "Part Num:"
      controls.parts_datalist:AddColumn(str, 20)

      local parts = finale.FCParts()
      parts:LoadAll()
      for part in each(parts) do
        if part:IsPart() then
          part:GetName(str)
<<<<<<< HEAD
          local row = controls.parts_datalist:CreateRow()   -- luacheck: ignore row
=======
          row = controls.parts_datalist:CreateRow()
>>>>>>> bbf7df01
          row:GetItemAt(0).LuaString = str.LuaString
          row:GetItemAt(1).LuaString = part:GetItemNo()
        end
      end

      controls.clear_datalist_button = add_ctrl(dialog, "button", "Clear", x, 0, col[2]-4, row_h)
    end
    ---- END OF SPECIAL PARTS CONTROLS ----
    --
    ctrls_collection.system_margin_ctrls = {
      controls.system_units, 
      controls.system_units_popup,
      controls.margins_static, 
      controls.first_system_checkbox,
      controls.first_system_top,
      controls.first_system_line,
      controls.between_systems,
      controls.between_systems_edit,
      controls.between_systems_units,
      controls.first_system_from_top,
      controls.first_system_from_top_edit,
      controls.first_system_from_top_units,
      controls.system_top_static,
      controls.first_system_top_static,
      controls.system_top_edit,
      controls.system_units_static,
      controls.first_system_top_edit,
      controls.first_system_units_static,
      controls.system_left_static,
      controls.system_left_edit,
      controls.system_right_edit,
      controls.system_right_static,
      controls.first_system_left_static,
      controls.first_system_left_edit,
      controls.system_bottom_edit,
      controls.system_bottom_static
    }


    ctrls_collection.staff_spacing_ctrls = {
      controls.staff_spacing_first_page_checkbox,
      controls.staff_spacing_first_page_static,
      controls.staff_spacing_first_page_edit,
      controls.staff_spacing_first_page_units,
      controls.staff_spacing_other_pages_static,
      controls.staff_spacing_other_pages_edit,
      controls.staff_spacing_other_pages_units
    }

    --
    ctrls_collection.right_page_ctrls_1 = {
      controls.facing_pages_line,
      controls.left_page_static,
      controls.right_page_static,
      controls.auto_reflect_check,
      controls.auto_reflect_static
    }

    ctrls_collection.right_page_ctrls_2 = {
      controls.right_page_top_static,
      controls.right_page_top_edit,        
      controls.right_page_left_static,
      controls.right_page_left_edit,
      controls.right_page_right_static,
      controls.right_page_right_edit,
      controls.right_page_bottom_static,
      controls.right_page_bottom_edit,
      controls.right_page_units_static
    }

    ctrls_collection.first_sys_ctrls = {
      controls.first_system_line,
      controls.first_system_from_top,
      controls.first_system_from_top_edit,
      controls.first_system_from_top_units,
      controls.first_system_top_static,
      controls.first_system_top_edit,
      controls.first_system_units_static,
      controls.first_system_left_static,
      controls.first_system_left_edit
    }
--
    match_preset(controls, page_settings)
    page_size_update(controls, page_settings, ctrls_collection)

    return controls, page_settings, ctrls_collection
  end -- section_create()    

  section_n = 0
  score_ctrls, score_settings, score_ctrls_collection = section_create(score_ctrls, score_settings, score_ctrls_collection)   
  section_n = 1
  --
  parts_ctrls, parts_settings, parts_ctrls_collection = section_create(parts_ctrls, parts_settings, parts_ctrls_collection)
  section_n = 2
  --
  special_ctrls, special_settings, special_ctrls_collection = section_create(special_ctrls, special_settings, special_ctrls_collection)
  --
  section_enable(score_enable_checkbox, score_ctrls, score_settings, score_ctrls_collection)
  section_enable(parts_enable_checkbox, parts_ctrls, parts_settings, parts_ctrls_collection)
  section_enable(special_enable_checkbox, special_ctrls, special_settings, special_ctrls_collection)

  dialog:RegisterHandleControlEvent (score_enable_checkbox, function(_) 
      section_enable(score_enable_checkbox, score_ctrls, score_settings, score_ctrls_collection)
      config.score_enable = score_enable_checkbox:GetCheck()
    end)

  dialog:RegisterHandleControlEvent (parts_enable_checkbox, function(_)
      section_enable(parts_enable_checkbox, parts_ctrls, parts_settings, parts_ctrls_collection)
      config.parts_enable = parts_enable_checkbox:GetCheck()
    end)

  dialog:RegisterHandleControlEvent (special_enable_checkbox, function(_)
      section_enable(special_enable_checkbox, special_ctrls, special_settings, special_ctrls_collection)
      config.special_enable = special_enable_checkbox:GetCheck()
    end)

--[[ REGISTER CONTROLS ]]--

  local function register_controls(controls, page_settings, ctrls_collection)
    dialog:RegisterHandleControlEvent (controls.page_size_popup, function(_)
        if not hold then
          hold = true
          page_size_preset(controls, page_settings) 
          hold = false
        end
      end)

    dialog:RegisterHandleControlEvent (controls.page_units_popup, function(_)
        if not hold then
          hold = true
          local temp_units = controls.page_units_popup:GetSelectedItem()
          page_size_update(controls, page_settings, ctrls_collection) 
          controls.page_units_popup:SetSelectedItem(temp_units)
          hold = false
        end
      end)

    dialog:RegisterHandleControlEvent (controls.page_width_edit, function(_)
        if not hold then
          hold = true
          page_settings.page_units = units[controls.page_units_popup:GetSelectedItem()+1][3]
          page_settings.page_w = controls.page_width_edit:GetMeasurement(page_settings.page_units)
          match_preset(controls, page_settings)
          orientation_set_popup(page_settings.page_w, page_settings.page_h, controls.orientation_popup)
          hold = false
        end
      end)

    dialog:RegisterHandleControlEvent (controls.page_height_edit, function(_)
        if not hold then
          hold = true
          page_settings.page_units = units[controls.page_units_popup:GetSelectedItem()+1][3]
          page_settings.page_h = controls.page_height_edit:GetMeasurement(page_settings.page_units)
          match_preset(controls, page_settings)
          orientation_set_popup(page_settings.page_w, page_settings.page_h, controls.orientation_popup)
          hold = false
        end
      end)

    dialog:RegisterHandleControlEvent (controls.orientation_popup, function(control)
        if page_settings.page_w < page_settings.page_h and control:GetSelectedItem() == 1 or
        page_settings.page_w > page_settings.page_h and control:GetSelectedItem() == 0 then
          if not hold then
            hold = true
            page_settings.page_w, page_settings.page_h = orientation_set(page_settings.page_w, page_settings.page_h, controls.orientation_popup:GetSelectedItem())
            page_size_update(controls, page_settings, ctrls_collection)
            hold = false
          end
        end
      end)

    dialog:RegisterHandleControlEvent (controls.page_scale_edit, function(_) 
        page_settings.page_scale = controls.page_scale_edit:GetFloat(1, 500)
      end)

    dialog:RegisterHandleControlEvent (controls.first_page_top_checkbox, function(_)
        if not hold then
          hold = true
          if controls.first_page_top_checkbox:GetCheck() == 1 then
            page_settings.first_page_top_margin_bool = true
          else
            page_settings.first_page_top_margin_bool = false
          end
          page_size_update(controls, page_settings, ctrls_collection)
          hold = false
        end
      end)

    dialog:RegisterHandleControlEvent (controls.facing_pages_checkbox, function(_)
        if not hold then
          hold = true
          if controls.facing_pages_checkbox:GetCheck() == 1 then
            page_settings.facing_pages_bool = true
          else
            page_settings.facing_pages_bool = false
          end
          page_size_update(controls, page_settings, ctrls_collection)
          hold = false
        end
      end)

    dialog:RegisterHandleControlEvent (controls.first_page_top_edit, function(_)
        if not hold then
          hold = true
          page_settings.first_page_top_margin = controls.first_page_top_edit:GetMeasurement(page_settings.page_units)
          hold = false
        end
      end)

    dialog:RegisterHandleControlEvent (controls.left_page_top_edit, function(_)
        if not hold then
          hold = true
          page_settings.left_page_top_margin = controls.left_page_top_edit:GetMeasurement(page_settings.page_units)
          if page_settings.reflect_bool == 1 then
            page_settings.right_page_top_margin = page_settings.left_page_top_margin
            controls.right_page_top_edit:SetMeasurement(page_settings.right_page_top_margin, page_settings.page_units)
          end
          hold = false
        end
      end)

    dialog:RegisterHandleControlEvent (controls.left_page_left_edit, function(_)
        if not hold then
          hold = true
          page_settings.left_page_left_margin = controls.left_page_left_edit:GetMeasurement(page_settings.page_units)
          if page_settings.reflect_bool == 1 then
            page_settings.right_page_right_margin = page_settings.left_page_left_margin
            controls.right_page_right_edit:SetMeasurement(page_settings.right_page_right_margin, page_settings.page_units)
          end
          hold = false
        end
      end)

    dialog:RegisterHandleControlEvent (controls.left_page_right_edit, function(_)
        if not hold then
          hold = true
          page_settings.left_page_right_margin = controls.left_page_right_edit:GetMeasurement(page_settings.page_units)
          if page_settings.reflect_bool == 1 then
            page_settings.right_page_left_margin = page_settings.left_page_right_margin
            controls.right_page_left_edit:SetMeasurement(page_settings.right_page_left_margin, page_settings.page_units)
          end
          hold = false
        end
      end)

    dialog:RegisterHandleControlEvent (controls.left_page_bottom_edit, function(_)
        if not hold then
          hold = true
          page_settings.left_page_bottom_margin = controls.left_page_bottom_edit:GetMeasurement(page_settings.page_units)
          if page_settings.reflect_bool == 1 then
            page_settings.right_page_bottom_margin = page_settings.left_page_bottom_margin
            controls.right_page_bottom_edit:SetMeasurement(page_settings.right_page_bottom_margin, page_settings.page_units)
          end
          hold = false
        end
      end)

    dialog:RegisterHandleControlEvent (controls.right_page_top_edit, function(_)
        if not hold then
          hold = true
          page_settings.right_page_top_margin = controls.right_page_top_edit:GetMeasurement(page_settings.page_units)
          hold = false
        end
      end)

    dialog:RegisterHandleControlEvent (controls.right_page_left_edit, function(_)
        if not hold then
          hold = true
          page_settings.right_page_left_margin = controls.right_page_left_edit:GetMeasurement(page_settings.page_units)
          hold = false
        end
      end)

    dialog:RegisterHandleControlEvent (controls.right_page_right_edit, function(_)
        if not hold then
          hold = true
          page_settings.right_page_right_margin = controls.right_page_right_edit:GetMeasurement(page_settings.page_units)
          hold = false
        end
      end)

    dialog:RegisterHandleControlEvent (controls.right_page_bottom_edit, function(_)
        if not hold then
          hold = true
          page_settings.right_page_bottom_margin = controls.right_page_bottom_edit:GetMeasurement(page_settings.page_units)
          hold = false
        end
      end)

    dialog:RegisterHandleControlEvent (controls.auto_reflect_check, function(_)
        if not hold then
          hold = true
          page_settings.reflect_bool = controls.auto_reflect_check:GetCheck()
          page_size_update(controls, page_settings, ctrls_collection) 
          hold = false
        end
      end)

    dialog:RegisterHandleControlEvent (controls.system_margins_check, function(_)
        if not hold then
          hold = true
          page_settings.bypass_systems_bool = controls.system_margins_check:GetCheck()
          page_size_update(controls, page_settings, ctrls_collection) 
          hold = false
        end
      end)

    dialog:RegisterHandleControlEvent (controls.system_units_popup, function(_)
        if not hold then
          hold = true
          page_settings.system_units = controls.system_units_popup:GetSelectedItem()
          page_size_update(controls, page_settings, ctrls_collection) 
          controls.system_units_popup:SetSelectedItem(page_settings.system_units-1)
          hold = false
        end
      end)

    dialog:RegisterHandleControlEvent (controls.first_system_checkbox, function(_)
        if not hold then
          hold = true
          if controls.first_system_checkbox:GetCheck() == 1 then
            page_settings.first_system_bool = true
          else
            page_settings.first_system_bool = false
          end
          page_size_update(controls, page_settings, ctrls_collection)
          hold = false
        end
      end)
-- score system controls
    dialog:RegisterHandleControlEvent (controls.between_systems_edit, function(_)
        page_settings.system_distance_between = controls.between_systems_edit:GetMeasurement(page_settings.system_units) * -1
      end)

    dialog:RegisterHandleControlEvent (controls.first_system_from_top_edit, function(_)
        page_settings.first_system_distance = controls.first_system_from_top_edit:GetMeasurement(page_settings.system_units)
      end)

    dialog:RegisterHandleControlEvent (controls.system_top_edit, function(_)
        page_settings.system_top_margin = controls.system_top_edit:GetMeasurement(page_settings.system_units)
      end)

    dialog:RegisterHandleControlEvent (controls.first_system_top_edit, function(_)
        page_settings.first_system_top_margin = controls.first_system_top_edit:GetMeasurement(page_settings.system_units)
      end)    

    dialog:RegisterHandleControlEvent (controls.system_left_edit, function(_)
        page_settings.system_left_margin = controls.system_left_edit:GetMeasurement(page_settings.system_units)
      end)

    dialog:RegisterHandleControlEvent (controls.system_right_edit, function(_)
        page_settings.system_right_margin = controls.system_right_edit:GetMeasurement(page_settings.system_units) * -1
      end)

    dialog:RegisterHandleControlEvent (controls.first_system_left_edit, function(_)
        if not hold then
          hold = true
          page_settings.first_system_left_margin = controls.first_system_left_edit:GetMeasurement(page_settings.system_units)
          hold = false
        end
      end)
-- bottom margin is offset by 4 spaces (96 EVPUs)
    dialog:RegisterHandleControlEvent (controls.system_bottom_edit, function(_)
        page_settings.system_bottom_margin = controls.system_bottom_edit:GetMeasurement(page_settings.system_units)+96
      end)

    dialog:RegisterHandleControlEvent (controls.staff_h_edit, function(_)
        if not hold then
          hold = true
          page_settings.staff_h = mm_to_efix(controls.staff_h_edit:GetMeasurement(finale.MEASUREMENTUNIT_MILLIMETERS))
<<<<<<< HEAD
          temp = math.round(controls.staff_h_edit:GetMeasurement(finale.MEASUREMENTUNIT_MILLIMETERS)*10, 1)   -- luacheck: ignore
=======
          temp = math_round(controls.staff_h_edit:GetMeasurement(finale.MEASUREMENTUNIT_MILLIMETERS)*10, 1)
>>>>>>> bbf7df01
          controls.staff_h_invisible:SetInteger(temp)
          controls.staff_h_updown:SetValue(temp)
          hold = false
        end
      end)

    dialog:RegisterHandleControlEvent (controls.staff_size_popup, function(_)
        if not hold then
          hold = true
          temp = raster_sizes[controls.staff_size_popup:GetSelectedItem()+1][3]/100
          str.LuaString = (tostring(temp))
          page_settings.staff_h = str:GetMeasurement(finale.MEASUREMENTUNIT_CENTIMETERS)*64
          page_size_update(controls, page_settings, ctrls_collection)
          hold = false
        end
      end)

    dialog:RegisterHandleControlEvent (controls.staff_spacing_popup, function(_)
        if not hold then
          hold = true
          page_settings.staff_spacing = controls.staff_spacing_popup:GetSelectedItem()
          page_size_update(controls, page_settings, ctrls_collection)
          hold = false
        end
      end)

    dialog:RegisterHandleControlEvent (controls.staff_spacing_first_page_checkbox, function(_)
        if not hold then
          hold = true
          page_settings.staff_spacing_first_page_bool = controls.staff_spacing_first_page_checkbox:GetCheck()
          page_size_update(controls, page_settings, ctrls_collection)
          hold = false
        end
      end)

    dialog:RegisterHandleControlEvent (controls.staff_spacing_first_page_edit, function(_)
        if not hold then
          hold = true
          if controls.staff_spacing_popup:GetSelectedItem() == 1 then
            page_settings.staff_spacing_set_first_page = controls.staff_spacing_first_page_edit:GetMeasurement(finale.MEASUREMENTUNIT_SPACES)
          elseif controls.staff_spacing_popup:GetSelectedItem() == 2 then
            page_settings.staff_spacing_scale_first_page = controls.staff_spacing_first_page_edit:GetFloat(0, 1024)
          end
          hold = false
        end
      end)

    dialog:RegisterHandleControlEvent (controls.staff_spacing_other_pages_edit, function(_)
        if not hold then
          hold = true
          if controls.staff_spacing_popup:GetSelectedItem() == 1 then
            page_settings.staff_spacing_set_other_pages = controls.staff_spacing_other_pages_edit:GetMeasurement(finale.MEASUREMENTUNIT_SPACES)
          elseif controls.staff_spacing_popup:GetSelectedItem() == 2 then
            page_settings.staff_spacing_scale_other_pages = controls.staff_spacing_other_pages_edit:GetFloat(0, 1024)
          end
          hold = false
        end
      end)

    dialog:RegisterHandleControlEvent (controls.lock_popup, function(_)
        if not hold then
          hold = true
          page_settings.lock = controls.lock_popup:GetSelectedItem()
          page_size_update(controls, page_settings, ctrls_collection)
          hold = false
        end
      end)

    dialog:RegisterHandleControlEvent (controls.copy_parts_button, function(_)
        if not hold then
          hold = true
          copy_settings_to_special(parts_settings)
          page_size_update(controls, page_settings, ctrls_collection)
          hold = false
        end
      end)

    dialog:RegisterHandleControlEvent (controls.copy_score_button, function(_)
        if not hold then
          hold = true
          copy_settings_to_special(score_settings)
          page_size_update(controls, page_settings, ctrls_collection)
          hold = false
        end
      end)

    dialog:RegisterHandleControlEvent (controls.clear_datalist_button, function(_)
        for i = 0, controls.parts_datalist:GetCount()-1 do
<<<<<<< HEAD
          local row = controls.parts_datalist:GetItemAt(i)  -- luacheck: ignore row
=======
          row = controls.parts_datalist:GetItemAt(i)
>>>>>>> bbf7df01
          row:SetCheck(false)
        end
      end)

  end -- register_controls()

  register_controls(score_ctrls, score_settings, score_ctrls_collection)
  register_controls(parts_ctrls, parts_settings, parts_ctrls_collection)
  register_controls(special_ctrls, special_settings, special_ctrls_collection)

  local function updown_callback(ctrl, _)
    if not hold then
      hold = true
      if ctrl:GetControlID() == score_ctrls.staff_h_updown:GetControlID() then
        temp = score_ctrls.staff_h_invisible:GetInteger()/100
        str.LuaString = (tostring(temp))
        score_settings.staff_h = str:GetMeasurement(finale.MEASUREMENTUNIT_CENTIMETERS)*64
        page_size_update(score_ctrls, score_settings, score_ctrls_collection)
      elseif ctrl:GetControlID() == parts_ctrls.staff_h_updown:GetControlID() then
        temp = parts_ctrls.staff_h_invisible:GetInteger()/100
        str.LuaString = (tostring(temp))
        parts_settings.staff_h = str:GetMeasurement(finale.MEASUREMENTUNIT_CENTIMETERS)*64
        page_size_update(parts_ctrls, parts_settings, parts_ctrls_collection)
      elseif ctrl:GetControlID() == special_ctrls.staff_h_updown:GetControlID() then
        temp = special_ctrls.staff_h_invisible:GetInteger()/100
        str.LuaString = (tostring(temp))
        special_settings.staff_h = str:GetMeasurement(finale.MEASUREMENTUNIT_CENTIMETERS)*64
        page_size_update(special_ctrls, special_settings, special_ctrls_collection)
      end
      hold = false
    end
  end -- updown_callback()

  dialog:RegisterHandleUpDownPressed(updown_callback)

  local function execute_all()
    local orig_part = finale.FCPart(finale.PARTID_CURRENT)
    -- SETUP UNDO MESSAGES --
    str.LuaString = "Format:"
    if score_enable_checkbox:GetCheck() == 1 then
      str.LuaString = str.LuaString.." Score"
      if parts_enable_checkbox:GetCheck() == 1 or special_enable_checkbox:GetCheck() == 1 then
        str.LuaString = str.LuaString..","
      end
    end
    if parts_enable_checkbox:GetCheck() == 1 then
      str.LuaString = str.LuaString.." Parts"
      if special_enable_checkbox:GetCheck() == 1 then
        str.LuaString = str.LuaString..","
      end
    end
    if special_enable_checkbox:GetCheck() == 1 then
      str.LuaString = str.LuaString.." Special Parts"
    end
    --
    finenv.StartNewUndoBlock(str.LuaString, false)
    format_pages_and_save()
    orig_part:SwitchTo()
    update_layout()
    finenv.EndUndoBlock(true)
  end

  local button_ok = dialog:CreateOkButton()
  str.LuaString = "Apply"
  button_ok:SetText(str)
  local button_cancel = dialog:CreateCancelButton()
  str.LuaString = "Close"
  button_cancel:SetText(str)

  dialog:RegisterHandleOkButtonPressed (function(_) 
      execute_all() 
    end)

  dialog:SetOkButtonCanClose(false)

  finenv.RegisterModelessDialog(dialog) -- must register, or ShowModeless does nothing
  dialog:ShowModeless()
  hold = false
--[[ Set bold controls ]]--
  bold_control(score_static)
  bold_control(parts_static)
  bold_control(special_static)
  bold_control(score_ctrls.page_section)
  bold_control(parts_ctrls.page_section)
  bold_control(special_ctrls.page_section)
  bold_control(score_ctrls.system_margins_section)
  bold_control(parts_ctrls.system_margins_section)    
  bold_control(special_ctrls.system_margins_section)    
  bold_control(score_ctrls.staff_settings)
  bold_control(parts_ctrls.staff_settings)
  bold_control(special_ctrls.staff_settings)
end

format_wizard()<|MERGE_RESOLUTION|>--- conflicted
+++ resolved
@@ -3,13 +3,8 @@
   finaleplugin.Author = "Jacob Winkler" 
   finaleplugin.Copyright = "©2024 Jacob Winkler"
   finaleplugin.AuthorEmail = "jacob.winkler@mac.com"
-<<<<<<< HEAD
-  finaleplugin.Date = "2024/1/21"
-  finaleplugin.Version = "1.1.1"
-=======
   finaleplugin.Date = "2024/1/25"
-  finaleplugin.Version = "1.2"
->>>>>>> bbf7df01
+  finaleplugin.Version = "1.2.1"
   finaleplugin.HandlesUndo = true
   finaleplugin.NoStore = false
   finaleplugin.MinJWLuaVersion = 0.70 -- https://robertgpatterson.com/-fininfo/-rgplua/rgplua.html
@@ -88,15 +83,6 @@
   control:SetFont(font)
 end
 
-<<<<<<< HEAD
-function math.sign(number)   -- luacheck: ignore
-  return (number >= 0 and 1) or -1
-end
-
-function math.round(number, round_to)   -- luacheck: ignore 
-  round_to = round_to or 1
-  return math.floor(number/round_to + math.sign(number) * 0.5) * round_to   -- luacheck: ignore
-=======
 function math_sign(number)
   return (number >= 0 and 1) or -1
 end
@@ -105,7 +91,6 @@
   number = number or 0
   round_to = round_to or 1
   return math.floor(math.abs(number)/round_to + 0.5) * round_to * math_sign(number)
->>>>>>> bbf7df01
 end
 
 local function mm_to_efix(mm)
@@ -127,11 +112,7 @@
   str:SetMeasurement(efix/64*10, finale.MEASUREMENTUNIT_CENTIMETERS)
 --    str.LuaString = efix  * (25.4 / 18432)
   local temp = str.LuaString
-<<<<<<< HEAD
-  temp = math.round(tonumber(temp), .1)    -- luacheck: ignore
-=======
   temp = math_round(tonumber(temp), .1)
->>>>>>> bbf7df01
   str.LuaString = tostring(temp)
   return str
 end
@@ -208,13 +189,8 @@
 local special_ctrls_collection = {}
 
 local function match_page(w, h)
-<<<<<<< HEAD
-  w = math.round(w, 1)   -- luacheck: ignore
-  h = math.round(h, 1)   -- luacheck: ignore
-=======
   w = math_round(w, 1)
   h = math_round(h, 1)
->>>>>>> bbf7df01
   local matched = -1
   local landscape = 0
   for k, v in pairs(page_sizes) do
@@ -224,7 +200,7 @@
   end
   if matched < 0 then 
     local count = 0 
-    for _, _ in pairs(page_sizes) do
+    for _ in pairs(page_sizes) do
       count = count + 1
     end
     matched = count
@@ -278,25 +254,10 @@
 end
 
 local function orientation_set(w, h, mode) -- mode 0 is portrait, mode 1 is landscape
-<<<<<<< HEAD
-  if mode == 0 then
-    if h > w then
-        return w, h
-    else 
-        return h, w 
-    end
-  elseif mode == 1 then
-    if w > h then
-      return w, h
-    else
-      return h, w
-    end
-=======
   if mode == 0 and h > w then
     return w, h
   else 
     return h, w 
->>>>>>> bbf7df01
   end
 end
 
@@ -478,11 +439,11 @@
       page_settings.right_page_left_margin = page_settings.left_page_right_margin
       page_settings.right_page_right_margin = page_settings.left_page_left_margin
       page_settings.right_page_bottom_margin = page_settings.left_page_bottom_margin
-      for _, v in ipairs(ctrls_collection.right_page_ctrls_2) do
+      for _,v in ipairs(ctrls_collection.right_page_ctrls_2) do
         v:SetEnable(false)
       end
     else
-      for _, v in ipairs(ctrls_collection.right_page_ctrls_2) do
+      for _,v in ipairs(ctrls_collection.right_page_ctrls_2) do
         v:SetEnable(true)
       end
     end
@@ -571,11 +532,7 @@
     controls.first_system_left_edit:SetMeasurement(page_settings.first_system_left_margin, page_settings.system_units)
     controls.system_bottom_edit:SetMeasurement(page_settings.system_bottom_margin-96, page_settings.system_units) -- bottom margin is offset by 4 spaces (96 EVPUs) because Finale...
     --[[ STAFF HEIGHT ]]
-<<<<<<< HEAD
-    temp = math.round(efix_to_mm(page_settings.staff_h)*10, 1)   -- luacheck: ignore
-=======
     temp = math_round(efix_to_mm(page_settings.staff_h)*10, 1)
->>>>>>> bbf7df01
     controls.staff_h_invisible:SetInteger(temp)
     controls.staff_h_updown:SetValue(temp)
     controls.staff_h_edit:SetText(efix_to_mm_string(page_settings.staff_h))
@@ -691,6 +648,7 @@
 
   local function format_pages_and_save()
     local controls = {}
+    local page_settings
 
     local score_format_prefs = finale.FCPageFormatPrefs()
     local parts_format_prefs = finale.FCPageFormatPrefs()
@@ -700,7 +658,7 @@
     local parts = finale.FCParts()
     parts:LoadAll()
     --
-    local function copy_format_prefs(page_settings, page_format_prefs)  -- luacheck: ignore page_settings
+    local function copy_format_prefs(page_settings, page_format_prefs)   -- luacheck: ignore page_settings
       page_format_prefs:SetPageWidth(page_settings.page_w)
       page_format_prefs:SetPageHeight(page_settings.page_h)
       page_format_prefs:SetPageScaling(page_settings.page_scale)
@@ -768,11 +726,7 @@
 
     local function check_for_special(part_num)
       for i = 0, special_ctrls.parts_datalist:GetCount()-1 do
-<<<<<<< HEAD
-        local row = special_ctrls.parts_datalist:GetItemAt(i)   -- luacheck: ignore row
-=======
         row = special_ctrls.parts_datalist:GetItemAt(i)
->>>>>>> bbf7df01
         str = row:GetItemAt(1)
         if part_num == tonumber(str.LuaString) then 
           if row:GetCheck() then
@@ -876,11 +830,7 @@
         --
         staff_height_set(system, page_settings.staff_h)
 
-<<<<<<< HEAD
-        if controls.staff_spacing_popup:GetSelectedItem() ~= 0 then
-=======
         if controls.staff_spacing_popup:GetSelectedItem() > 0 then
->>>>>>> bbf7df01
           local sysstaves = finale.FCSystemStaves()
           sysstaves:LoadAllForItem(system:GetItemNo())
 
@@ -1037,11 +987,7 @@
   local special_static = add_ctrl(dialog, "static", "SPECIAL PARTS", x + 12, 0, col_w, row_h)
 
 
-<<<<<<< HEAD
-  local function section_create(controls, page_settings, ctrls_collection, section_n)   -- luacheck: ignore section_n
-=======
   local function section_create(controls, page_settings, ctrls_collection)
->>>>>>> bbf7df01
     row = 1
     y = row*row_h
     x = section_n*section_w
@@ -1288,11 +1234,7 @@
     controls.staff_h_updown:ConnectIntegerEdit(controls.staff_h_invisible, 30, 100)
     controls.staff_h_mm_static = add_ctrl(dialog, "static", "mm", x+col[4]+12, y, 20, row_h)
     -- Initialize the staff height edit boxes, starting with the invisible one connected to the UpDown
-<<<<<<< HEAD
-    temp = math.round(efix_to_mm(page_settings.staff_h)*10, .1)   -- luacheck: ignore
-=======
     temp = math_round(efix_to_mm(page_settings.staff_h)*10, .1)
->>>>>>> bbf7df01
     controls.staff_h_invisible:SetInteger(temp ,1)
     controls.staff_h_edit:SetText(efix_to_mm_string(page_settings.staff_h))
     controls.staff_h_updown:SetValue(controls.staff_h_invisible:GetInteger())
@@ -1363,11 +1305,7 @@
       for part in each(parts) do
         if part:IsPart() then
           part:GetName(str)
-<<<<<<< HEAD
-          local row = controls.parts_datalist:CreateRow()   -- luacheck: ignore row
-=======
           row = controls.parts_datalist:CreateRow()
->>>>>>> bbf7df01
           row:GetItemAt(0).LuaString = str.LuaString
           row:GetItemAt(1).LuaString = part:GetItemNo()
         end
@@ -1469,17 +1407,17 @@
   section_enable(parts_enable_checkbox, parts_ctrls, parts_settings, parts_ctrls_collection)
   section_enable(special_enable_checkbox, special_ctrls, special_settings, special_ctrls_collection)
 
-  dialog:RegisterHandleControlEvent (score_enable_checkbox, function(_) 
+  dialog:RegisterHandleControlEvent (score_enable_checkbox, function() 
       section_enable(score_enable_checkbox, score_ctrls, score_settings, score_ctrls_collection)
       config.score_enable = score_enable_checkbox:GetCheck()
     end)
 
-  dialog:RegisterHandleControlEvent (parts_enable_checkbox, function(_)
+  dialog:RegisterHandleControlEvent (parts_enable_checkbox, function()
       section_enable(parts_enable_checkbox, parts_ctrls, parts_settings, parts_ctrls_collection)
       config.parts_enable = parts_enable_checkbox:GetCheck()
     end)
 
-  dialog:RegisterHandleControlEvent (special_enable_checkbox, function(_)
+  dialog:RegisterHandleControlEvent (special_enable_checkbox, function()
       section_enable(special_enable_checkbox, special_ctrls, special_settings, special_ctrls_collection)
       config.special_enable = special_enable_checkbox:GetCheck()
     end)
@@ -1487,7 +1425,7 @@
 --[[ REGISTER CONTROLS ]]--
 
   local function register_controls(controls, page_settings, ctrls_collection)
-    dialog:RegisterHandleControlEvent (controls.page_size_popup, function(_)
+    dialog:RegisterHandleControlEvent (controls.page_size_popup, function()
         if not hold then
           hold = true
           page_size_preset(controls, page_settings) 
@@ -1495,7 +1433,7 @@
         end
       end)
 
-    dialog:RegisterHandleControlEvent (controls.page_units_popup, function(_)
+    dialog:RegisterHandleControlEvent (controls.page_units_popup, function()
         if not hold then
           hold = true
           local temp_units = controls.page_units_popup:GetSelectedItem()
@@ -1505,7 +1443,7 @@
         end
       end)
 
-    dialog:RegisterHandleControlEvent (controls.page_width_edit, function(_)
+    dialog:RegisterHandleControlEvent (controls.page_width_edit, function()
         if not hold then
           hold = true
           page_settings.page_units = units[controls.page_units_popup:GetSelectedItem()+1][3]
@@ -1516,7 +1454,7 @@
         end
       end)
 
-    dialog:RegisterHandleControlEvent (controls.page_height_edit, function(_)
+    dialog:RegisterHandleControlEvent (controls.page_height_edit, function()
         if not hold then
           hold = true
           page_settings.page_units = units[controls.page_units_popup:GetSelectedItem()+1][3]
@@ -1539,11 +1477,11 @@
         end
       end)
 
-    dialog:RegisterHandleControlEvent (controls.page_scale_edit, function(_) 
+    dialog:RegisterHandleControlEvent (controls.page_scale_edit, function() 
         page_settings.page_scale = controls.page_scale_edit:GetFloat(1, 500)
       end)
 
-    dialog:RegisterHandleControlEvent (controls.first_page_top_checkbox, function(_)
+    dialog:RegisterHandleControlEvent (controls.first_page_top_checkbox, function()
         if not hold then
           hold = true
           if controls.first_page_top_checkbox:GetCheck() == 1 then
@@ -1556,7 +1494,7 @@
         end
       end)
 
-    dialog:RegisterHandleControlEvent (controls.facing_pages_checkbox, function(_)
+    dialog:RegisterHandleControlEvent (controls.facing_pages_checkbox, function()
         if not hold then
           hold = true
           if controls.facing_pages_checkbox:GetCheck() == 1 then
@@ -1569,7 +1507,7 @@
         end
       end)
 
-    dialog:RegisterHandleControlEvent (controls.first_page_top_edit, function(_)
+    dialog:RegisterHandleControlEvent (controls.first_page_top_edit, function()
         if not hold then
           hold = true
           page_settings.first_page_top_margin = controls.first_page_top_edit:GetMeasurement(page_settings.page_units)
@@ -1577,7 +1515,7 @@
         end
       end)
 
-    dialog:RegisterHandleControlEvent (controls.left_page_top_edit, function(_)
+    dialog:RegisterHandleControlEvent (controls.left_page_top_edit, function()
         if not hold then
           hold = true
           page_settings.left_page_top_margin = controls.left_page_top_edit:GetMeasurement(page_settings.page_units)
@@ -1589,7 +1527,7 @@
         end
       end)
 
-    dialog:RegisterHandleControlEvent (controls.left_page_left_edit, function(_)
+    dialog:RegisterHandleControlEvent (controls.left_page_left_edit, function()
         if not hold then
           hold = true
           page_settings.left_page_left_margin = controls.left_page_left_edit:GetMeasurement(page_settings.page_units)
@@ -1601,7 +1539,7 @@
         end
       end)
 
-    dialog:RegisterHandleControlEvent (controls.left_page_right_edit, function(_)
+    dialog:RegisterHandleControlEvent (controls.left_page_right_edit, function()
         if not hold then
           hold = true
           page_settings.left_page_right_margin = controls.left_page_right_edit:GetMeasurement(page_settings.page_units)
@@ -1613,7 +1551,7 @@
         end
       end)
 
-    dialog:RegisterHandleControlEvent (controls.left_page_bottom_edit, function(_)
+    dialog:RegisterHandleControlEvent (controls.left_page_bottom_edit, function()
         if not hold then
           hold = true
           page_settings.left_page_bottom_margin = controls.left_page_bottom_edit:GetMeasurement(page_settings.page_units)
@@ -1625,7 +1563,7 @@
         end
       end)
 
-    dialog:RegisterHandleControlEvent (controls.right_page_top_edit, function(_)
+    dialog:RegisterHandleControlEvent (controls.right_page_top_edit, function()
         if not hold then
           hold = true
           page_settings.right_page_top_margin = controls.right_page_top_edit:GetMeasurement(page_settings.page_units)
@@ -1633,7 +1571,7 @@
         end
       end)
 
-    dialog:RegisterHandleControlEvent (controls.right_page_left_edit, function(_)
+    dialog:RegisterHandleControlEvent (controls.right_page_left_edit, function()
         if not hold then
           hold = true
           page_settings.right_page_left_margin = controls.right_page_left_edit:GetMeasurement(page_settings.page_units)
@@ -1641,7 +1579,7 @@
         end
       end)
 
-    dialog:RegisterHandleControlEvent (controls.right_page_right_edit, function(_)
+    dialog:RegisterHandleControlEvent (controls.right_page_right_edit, function()
         if not hold then
           hold = true
           page_settings.right_page_right_margin = controls.right_page_right_edit:GetMeasurement(page_settings.page_units)
@@ -1649,7 +1587,7 @@
         end
       end)
 
-    dialog:RegisterHandleControlEvent (controls.right_page_bottom_edit, function(_)
+    dialog:RegisterHandleControlEvent (controls.right_page_bottom_edit, function()
         if not hold then
           hold = true
           page_settings.right_page_bottom_margin = controls.right_page_bottom_edit:GetMeasurement(page_settings.page_units)
@@ -1657,7 +1595,7 @@
         end
       end)
 
-    dialog:RegisterHandleControlEvent (controls.auto_reflect_check, function(_)
+    dialog:RegisterHandleControlEvent (controls.auto_reflect_check, function()
         if not hold then
           hold = true
           page_settings.reflect_bool = controls.auto_reflect_check:GetCheck()
@@ -1666,7 +1604,7 @@
         end
       end)
 
-    dialog:RegisterHandleControlEvent (controls.system_margins_check, function(_)
+    dialog:RegisterHandleControlEvent (controls.system_margins_check, function()
         if not hold then
           hold = true
           page_settings.bypass_systems_bool = controls.system_margins_check:GetCheck()
@@ -1675,7 +1613,7 @@
         end
       end)
 
-    dialog:RegisterHandleControlEvent (controls.system_units_popup, function(_)
+    dialog:RegisterHandleControlEvent (controls.system_units_popup, function()
         if not hold then
           hold = true
           page_settings.system_units = controls.system_units_popup:GetSelectedItem()
@@ -1685,7 +1623,7 @@
         end
       end)
 
-    dialog:RegisterHandleControlEvent (controls.first_system_checkbox, function(_)
+    dialog:RegisterHandleControlEvent (controls.first_system_checkbox, function()
         if not hold then
           hold = true
           if controls.first_system_checkbox:GetCheck() == 1 then
@@ -1698,31 +1636,31 @@
         end
       end)
 -- score system controls
-    dialog:RegisterHandleControlEvent (controls.between_systems_edit, function(_)
+    dialog:RegisterHandleControlEvent (controls.between_systems_edit, function()
         page_settings.system_distance_between = controls.between_systems_edit:GetMeasurement(page_settings.system_units) * -1
       end)
 
-    dialog:RegisterHandleControlEvent (controls.first_system_from_top_edit, function(_)
+    dialog:RegisterHandleControlEvent (controls.first_system_from_top_edit, function()
         page_settings.first_system_distance = controls.first_system_from_top_edit:GetMeasurement(page_settings.system_units)
       end)
 
-    dialog:RegisterHandleControlEvent (controls.system_top_edit, function(_)
+    dialog:RegisterHandleControlEvent (controls.system_top_edit, function()
         page_settings.system_top_margin = controls.system_top_edit:GetMeasurement(page_settings.system_units)
       end)
 
-    dialog:RegisterHandleControlEvent (controls.first_system_top_edit, function(_)
+    dialog:RegisterHandleControlEvent (controls.first_system_top_edit, function()
         page_settings.first_system_top_margin = controls.first_system_top_edit:GetMeasurement(page_settings.system_units)
       end)    
 
-    dialog:RegisterHandleControlEvent (controls.system_left_edit, function(_)
+    dialog:RegisterHandleControlEvent (controls.system_left_edit, function()
         page_settings.system_left_margin = controls.system_left_edit:GetMeasurement(page_settings.system_units)
       end)
 
-    dialog:RegisterHandleControlEvent (controls.system_right_edit, function(_)
+    dialog:RegisterHandleControlEvent (controls.system_right_edit, function()
         page_settings.system_right_margin = controls.system_right_edit:GetMeasurement(page_settings.system_units) * -1
       end)
 
-    dialog:RegisterHandleControlEvent (controls.first_system_left_edit, function(_)
+    dialog:RegisterHandleControlEvent (controls.first_system_left_edit, function()
         if not hold then
           hold = true
           page_settings.first_system_left_margin = controls.first_system_left_edit:GetMeasurement(page_settings.system_units)
@@ -1730,26 +1668,22 @@
         end
       end)
 -- bottom margin is offset by 4 spaces (96 EVPUs)
-    dialog:RegisterHandleControlEvent (controls.system_bottom_edit, function(_)
+    dialog:RegisterHandleControlEvent (controls.system_bottom_edit, function()
         page_settings.system_bottom_margin = controls.system_bottom_edit:GetMeasurement(page_settings.system_units)+96
       end)
 
-    dialog:RegisterHandleControlEvent (controls.staff_h_edit, function(_)
+    dialog:RegisterHandleControlEvent (controls.staff_h_edit, function()
         if not hold then
           hold = true
           page_settings.staff_h = mm_to_efix(controls.staff_h_edit:GetMeasurement(finale.MEASUREMENTUNIT_MILLIMETERS))
-<<<<<<< HEAD
-          temp = math.round(controls.staff_h_edit:GetMeasurement(finale.MEASUREMENTUNIT_MILLIMETERS)*10, 1)   -- luacheck: ignore
-=======
           temp = math_round(controls.staff_h_edit:GetMeasurement(finale.MEASUREMENTUNIT_MILLIMETERS)*10, 1)
->>>>>>> bbf7df01
           controls.staff_h_invisible:SetInteger(temp)
           controls.staff_h_updown:SetValue(temp)
           hold = false
         end
       end)
 
-    dialog:RegisterHandleControlEvent (controls.staff_size_popup, function(_)
+    dialog:RegisterHandleControlEvent (controls.staff_size_popup, function()
         if not hold then
           hold = true
           temp = raster_sizes[controls.staff_size_popup:GetSelectedItem()+1][3]/100
@@ -1760,7 +1694,7 @@
         end
       end)
 
-    dialog:RegisterHandleControlEvent (controls.staff_spacing_popup, function(_)
+    dialog:RegisterHandleControlEvent (controls.staff_spacing_popup, function()
         if not hold then
           hold = true
           page_settings.staff_spacing = controls.staff_spacing_popup:GetSelectedItem()
@@ -1769,7 +1703,7 @@
         end
       end)
 
-    dialog:RegisterHandleControlEvent (controls.staff_spacing_first_page_checkbox, function(_)
+    dialog:RegisterHandleControlEvent (controls.staff_spacing_first_page_checkbox, function()
         if not hold then
           hold = true
           page_settings.staff_spacing_first_page_bool = controls.staff_spacing_first_page_checkbox:GetCheck()
@@ -1778,7 +1712,7 @@
         end
       end)
 
-    dialog:RegisterHandleControlEvent (controls.staff_spacing_first_page_edit, function(_)
+    dialog:RegisterHandleControlEvent (controls.staff_spacing_first_page_edit, function()
         if not hold then
           hold = true
           if controls.staff_spacing_popup:GetSelectedItem() == 1 then
@@ -1790,7 +1724,7 @@
         end
       end)
 
-    dialog:RegisterHandleControlEvent (controls.staff_spacing_other_pages_edit, function(_)
+    dialog:RegisterHandleControlEvent (controls.staff_spacing_other_pages_edit, function()
         if not hold then
           hold = true
           if controls.staff_spacing_popup:GetSelectedItem() == 1 then
@@ -1802,7 +1736,7 @@
         end
       end)
 
-    dialog:RegisterHandleControlEvent (controls.lock_popup, function(_)
+    dialog:RegisterHandleControlEvent (controls.lock_popup, function()
         if not hold then
           hold = true
           page_settings.lock = controls.lock_popup:GetSelectedItem()
@@ -1811,7 +1745,7 @@
         end
       end)
 
-    dialog:RegisterHandleControlEvent (controls.copy_parts_button, function(_)
+    dialog:RegisterHandleControlEvent (controls.copy_parts_button, function()
         if not hold then
           hold = true
           copy_settings_to_special(parts_settings)
@@ -1820,7 +1754,7 @@
         end
       end)
 
-    dialog:RegisterHandleControlEvent (controls.copy_score_button, function(_)
+    dialog:RegisterHandleControlEvent (controls.copy_score_button, function()
         if not hold then
           hold = true
           copy_settings_to_special(score_settings)
@@ -1829,13 +1763,9 @@
         end
       end)
 
-    dialog:RegisterHandleControlEvent (controls.clear_datalist_button, function(_)
+    dialog:RegisterHandleControlEvent (controls.clear_datalist_button, function()
         for i = 0, controls.parts_datalist:GetCount()-1 do
-<<<<<<< HEAD
-          local row = controls.parts_datalist:GetItemAt(i)  -- luacheck: ignore row
-=======
           row = controls.parts_datalist:GetItemAt(i)
->>>>>>> bbf7df01
           row:SetCheck(false)
         end
       end)
@@ -1846,7 +1776,7 @@
   register_controls(parts_ctrls, parts_settings, parts_ctrls_collection)
   register_controls(special_ctrls, special_settings, special_ctrls_collection)
 
-  local function updown_callback(ctrl, _)
+  local function updown_callback(ctrl)
     if not hold then
       hold = true
       if ctrl:GetControlID() == score_ctrls.staff_h_updown:GetControlID() then
@@ -1905,7 +1835,7 @@
   str.LuaString = "Close"
   button_cancel:SetText(str)
 
-  dialog:RegisterHandleOkButtonPressed (function(_) 
+  dialog:RegisterHandleOkButtonPressed (function() 
       execute_all() 
     end)
 
