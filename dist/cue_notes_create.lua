package.preload["library.configuration"] = package.preload["library.configuration"] or function()



    local configuration = {}
    local utils = require("library.utils")
    local script_settings_dir = "script_settings"
    local comment_marker = "--"
    local parameter_delimiter = "="
    local path_delimiter = "/"
    local file_exists = function(file_path)
        local f = io.open(file_path, "r")
        if nil ~= f then
            io.close(f)
            return true
        end
        return false
    end
    parse_parameter = function(val_string)
        if "\"" == val_string:sub(1, 1) and "\"" == val_string:sub(#val_string, #val_string) then
            return string.gsub(val_string, "\"(.+)\"", "%1")
        elseif "'" == val_string:sub(1, 1) and "'" == val_string:sub(#val_string, #val_string) then
            return string.gsub(val_string, "'(.+)'", "%1")
        elseif "{" == val_string:sub(1, 1) and "}" == val_string:sub(#val_string, #val_string) then
            return load("return " .. val_string)()
        elseif "true" == val_string then
            return true
        elseif "false" == val_string then
            return false
        end
        return tonumber(val_string)
    end
    local get_parameters_from_file = function(file_path, parameter_list)
        local file_parameters = {}
        if not file_exists(file_path) then
            return false
        end
        for line in io.lines(file_path) do
            local comment_at = string.find(line, comment_marker, 1, true)
            if nil ~= comment_at then
                line = string.sub(line, 1, comment_at - 1)
            end
            local delimiter_at = string.find(line, parameter_delimiter, 1, true)
            if nil ~= delimiter_at then
                local name = utils.trim(string.sub(line, 1, delimiter_at - 1))
                local val_string = utils.trim(string.sub(line, delimiter_at + 1))
                file_parameters[name] = parse_parameter(val_string)
            end
        end
        local function process_table(param_table, param_prefix)
            param_prefix = param_prefix and param_prefix.."." or ""
            for param_name, param_val in pairs(param_table) do
                local file_param_name = param_prefix .. param_name
                local file_param_val = file_parameters[file_param_name]
                if nil ~= file_param_val then
                    param_table[param_name] = file_param_val
                elseif type(param_val) == "table" then
                        process_table(param_val, param_prefix..param_name)
                end
            end
        end
        process_table(parameter_list)
        return true
    end

    function configuration.get_parameters(file_name, parameter_list)
        local path = ""
        if finenv.IsRGPLua then
            path = finenv.RunningLuaFolderPath()
        else
            local str = finale.FCString()
            str:SetRunningLuaFolderPath()
            path = str.LuaString
        end
        local file_path = path .. script_settings_dir .. path_delimiter .. file_name
        return get_parameters_from_file(file_path, parameter_list)
    end


    local calc_preferences_filepath = function(script_name)
        local str = finale.FCString()
        str:SetUserOptionsPath()
        local folder_name = str.LuaString
        if not finenv.IsRGPLua and finenv.UI():IsOnMac() then

            folder_name = os.getenv("HOME") .. folder_name:sub(2)
        end
        if finenv.UI():IsOnWindows() then
            folder_name = folder_name .. path_delimiter .. "FinaleLua"
        end
        local file_path = folder_name .. path_delimiter
        if finenv.UI():IsOnMac() then
            file_path = file_path .. "com.finalelua."
        end
        file_path = file_path .. script_name .. ".settings.txt"
        return file_path, folder_name
    end

    function configuration.save_user_settings(script_name, parameter_list)
        local file_path, folder_path = calc_preferences_filepath(script_name)
        local file = io.open(file_path, "w")
        if not file and finenv.UI():IsOnWindows() then

            local osutils = finenv.EmbeddedLuaOSUtils and utils.require_embedded("luaosutils")
            if osutils then
                osutils.process.make_dir(folder_path)
            else
                os.execute('mkdir "' .. folder_path ..'"')
            end
            file = io.open(file_path, "w")
        end
        if not file then
            return false
        end
        file:write("-- User settings for " .. script_name .. ".lua\n\n")
        for k,v in pairs(parameter_list) do
            if type(v) == "string" then
                v = "\"" .. v .."\""
            else
                v = tostring(v)
            end
            file:write(k, " = ", v, "\n")
        end
        file:close()
        return true
    end

    function configuration.get_user_settings(script_name, parameter_list, create_automatically)
        if create_automatically == nil then create_automatically = true end
        local exists = get_parameters_from_file(calc_preferences_filepath(script_name), parameter_list)
        if not exists and create_automatically then
            configuration.save_user_settings(script_name, parameter_list)
        end
        return exists
    end
    return configuration
end
package.preload["library.clef"] = package.preload["library.clef"] or function()

    local clef = {}
    local client = require("library.client")
    local clef_map = {
        treble = 0,
        alto = 1,
        tenor = 2,
        bass = 3,
        perc_old = 4,
        treble_8ba = 5,
        treble_8vb = 5,
        tenor_voice = 5,
        bass_8ba = 6,
        bass_8vb = 6,
        baritone = 7,
        baritone_f = 7,
        french_violin_clef = 8,
        baritone_c = 9,
        mezzo_soprano = 10,
        soprano = 11,
        percussion = 12,
        perc_new = 12,
        treble_8va = 13,
        bass_8va = 14,
        blank = 15,
        tab_sans = 16,
        tab_serif = 17
    }

    function clef.get_cell_clef(measure, staff_number)
        local cell_clef = -1
        local cell = finale.FCCell(measure, staff_number)
        local cell_frame_hold = finale.FCCellFrameHold()
        cell_frame_hold:ConnectCell(cell)
        if cell_frame_hold:Load() then
            if cell_frame_hold.IsClefList then
                cell_clef = cell_frame_hold:CreateFirstCellClefChange().ClefIndex
            else
                cell_clef = cell_frame_hold.ClefIndex
            end
        end
        return cell_clef
    end

    function clef.get_default_clef(first_measure, last_measure, staff_number)
        local staff = finale.FCStaff()
        local cell_clef = clef.get_cell_clef(first_measure - 1, staff_number)
        if cell_clef < 0 then
            cell_clef = clef.get_cell_clef(last_measure + 1, staff_number)
            if cell_clef < 0 then
                cell_clef = staff:Load(staff_number) and staff.DefaultClef or 0
            end
        end
        return cell_clef
    end

    function clef.set_measure_clef(first_measure, last_measure, staff_number, clef_index)
        client.assert_supports("clef_change")
        for measure = first_measure, last_measure do
            local cell = finale.FCCell(measure, staff_number)
            local cell_frame_hold = finale.FCCellFrameHold()
            local clef_change = cell_frame_hold:CreateFirstCellClefChange()
            clef_change:SetClefIndex(clef_index)
            cell_frame_hold:ConnectCell(cell)
            if cell_frame_hold:Load() then
                cell_frame_hold:MakeCellSingleClef(clef_change)
                cell_frame_hold:SetClefIndex(clef_index)
                cell_frame_hold:Save()
            else
                cell_frame_hold:MakeCellSingleClef(clef_change)
                cell_frame_hold:SetClefIndex(clef_index)
                cell_frame_hold:SaveNew()
            end
        end
    end

    function clef.restore_default_clef(first_measure, last_measure, staff_number)
        client.assert_supports("clef_change")
        local default_clef = clef.get_default_clef(first_measure, last_measure, staff_number)
        clef.set_measure_clef(first_measure, last_measure, staff_number, default_clef)

    end

    function clef.process_clefs(mid_clefs)
        local clefs = {}
        local new_mid_clefs = finale.FCCellClefChanges()
        for mid_clef in each(mid_clefs) do
            table.insert(clefs, mid_clef)
        end
        table.sort(clefs, function (k1, k2) return k1.MeasurePos < k2.MeasurePos end)
        for k, mid_clef in ipairs(clefs) do
            new_mid_clefs:InsertCellClefChange(mid_clef)
            new_mid_clefs:SaveAllAsNew()
        end

        for i = new_mid_clefs.Count - 1, 1, -1 do
            local later_clef_change = new_mid_clefs:GetItemAt(i)
            local earlier_clef_change = new_mid_clefs:GetItemAt(i - 1)
            if later_clef_change.MeasurePos < 0 then
                new_mid_clefs:ClearItemAt(i)
                new_mid_clefs:SaveAll()
                goto continue
            end
            if earlier_clef_change.ClefIndex == later_clef_change.ClefIndex then
                new_mid_clefs:ClearItemAt(i)
                new_mid_clefs:SaveAll()
            end
            ::continue::
        end
        return new_mid_clefs
    end

    function clef.clef_change(clef_type, region)
        local clef_index = clef_map[clef_type]
        local cell_frame_hold = finale.FCCellFrameHold()
        local last_clef
        local last_staff = -1
        for cell_measure, cell_staff in eachcell(region) do
            local cell = finale.FCCell(region.EndMeasure, cell_staff)
            if cell_staff ~= last_staff then
                last_clef = cell:CalcClefIndexAt(region.EndMeasurePos)
                last_staff = cell_staff
            end
            cell = finale.FCCell(cell_measure, cell_staff)
            cell_frame_hold:ConnectCell(cell)
            if cell_frame_hold:Load() then
            end
            if  region:IsFullMeasureIncluded(cell_measure) then
                clef.set_measure_clef(cell_measure, cell_measure, cell_staff, clef_index)
                if not region:IsLastEndMeasure() then
                    cell = finale.FCCell(cell_measure + 1, cell_staff)
                    cell_frame_hold:ConnectCell(cell)
                    if cell_frame_hold:Load() then
                        cell_frame_hold:SetClefIndex(last_clef)
                        cell_frame_hold:Save()
                    else
                        cell_frame_hold:SetClefIndex(last_clef)
                        cell_frame_hold:SaveNew()
                    end
                end
            else
                local mid_measure_clefs = cell_frame_hold:CreateCellClefChanges()
                local new_mid_measure_clefs = finale.FCCellClefChanges()
                local mid_measure_clef = finale.FCCellClefChange()
                if not mid_measure_clefs then
                    mid_measure_clefs = finale.FCCellClefChanges()
                    mid_measure_clef:SetClefIndex(cell_frame_hold.ClefIndex)
                    mid_measure_clef:SetMeasurePos(0)
                    mid_measure_clef:Save()
                    mid_measure_clefs:InsertCellClefChange(mid_measure_clef)
                    mid_measure_clefs:SaveAllAsNew()
                end
                if cell_frame_hold.Measure == region.StartMeasure and region.StartMeasure ~= region.EndMeasure then

                    for mid_clef in each(mid_measure_clefs) do
                        if mid_clef.MeasurePos < region.StartMeasurePos then
                            new_mid_measure_clefs:InsertCellClefChange(mid_clef)
                            new_mid_measure_clefs:SaveAllAsNew()
                        end
                    end

                    mid_measure_clef:SetClefIndex(clef_index)
                    mid_measure_clef:SetMeasurePos(region.StartMeasurePos)
                    mid_measure_clef:Save()
                    new_mid_measure_clefs:InsertCellClefChange(mid_measure_clef)
                    new_mid_measure_clefs:SaveAllAsNew()
                end
                if cell_frame_hold.Measure == region.EndMeasure and region.StartMeasure ~= region.EndMeasure then

                    for mid_clef in each(mid_measure_clefs) do
                        if mid_clef.MeasurePos == 0 then
                            mid_clef:SetClefIndex(clef_index)
                            mid_clef:Save()
                            new_mid_measure_clefs:InsertCellClefChange(mid_clef)
                            new_mid_measure_clefs:SaveAllAsNew()
                        elseif mid_clef.MeasurePos > region.EndMeasurePos then
                            new_mid_measure_clefs:InsertCellClefChange(mid_clef)
                            new_mid_measure_clefs:SaveAllAsNew()
                        end
                    end

                    mid_measure_clef:SetClefIndex(last_clef)
                    mid_measure_clef:SetMeasurePos(region.EndMeasurePos)
                    mid_measure_clef:Save()
                    new_mid_measure_clefs:InsertCellClefChange(mid_measure_clef)
                    new_mid_measure_clefs:SaveAllAsNew()
                end
                if cell_frame_hold.Measure == region.StartMeasure and region.StartMeasure == region.EndMeasure then
                    local last_clef = cell:CalcClefIndexAt(region.EndMeasurePos)
                    for mid_clef in each(mid_measure_clefs) do
                        if mid_clef.MeasurePos == 0 then
                            if region.StartMeasurePos == 0 then
                                mid_clef:SetClefIndex(clef_index)
                                mid_clef:Save()
                            end
                            new_mid_measure_clefs:InsertCellClefChange(mid_clef)
                            new_mid_measure_clefs:SaveAllAsNew()
                        elseif mid_clef.MeasurePos < region.StartMeasurePos or
                        mid_clef.MeasurePos > region.EndMeasurePos then
                            new_mid_measure_clefs:InsertCellClefChange(mid_clef)
                            new_mid_measure_clefs:SaveAllAsNew()
                        end
                    end

                    mid_measure_clef:SetClefIndex(clef_index)
                    mid_measure_clef:SetMeasurePos(region.StartMeasurePos)
                    mid_measure_clef:Save()
                    new_mid_measure_clefs:InsertCellClefChange(mid_measure_clef)
                    new_mid_measure_clefs:SaveAllAsNew()

                    mid_measure_clef:SetClefIndex(last_clef)
                    mid_measure_clef:SetMeasurePos(region.EndMeasurePos)
                    mid_measure_clef:Save()
                    new_mid_measure_clefs:InsertCellClefChange(mid_measure_clef)
                    new_mid_measure_clefs:SaveAllAsNew()
                end

                new_mid_measure_clefs = clef.process_clefs(new_mid_measure_clefs)

                if cell_frame_hold:Load() then
                    cell_frame_hold:SetCellClefChanges(new_mid_measure_clefs)
                    cell_frame_hold:Save()
                else
                    cell_frame_hold:SetCellClefChanges(new_mid_measure_clefs)
                    cell_frame_hold:SaveNew()
                end
            end
        end
    end
    return clef
end
package.preload["library.layer"] = package.preload["library.layer"] or function()

    local layer = {}

    function layer.copy(region, source_layer, destination_layer, clone_articulations)
        local start = region.StartMeasure
        local stop = region.EndMeasure
        local sysstaves = finale.FCSystemStaves()
        sysstaves:LoadAllForRegion(region)
        source_layer = source_layer - 1
        destination_layer = destination_layer - 1
        for sysstaff in each(sysstaves) do
            staffNum = sysstaff.Staff
            local noteentry_source_layer = finale.FCNoteEntryLayer(source_layer, staffNum, start, stop)
            noteentry_source_layer:SetUseVisibleLayer(false)
            noteentry_source_layer:Load()
            local noteentry_destination_layer = noteentry_source_layer:CreateCloneEntries(
                destination_layer, staffNum, start)
            noteentry_destination_layer:Save()
            noteentry_destination_layer:CloneTuplets(noteentry_source_layer)

            if clone_articulations and noteentry_source_layer.Count == noteentry_destination_layer.Count then
                for index = 0, noteentry_destination_layer.Count - 1 do
                    local source_entry = noteentry_source_layer:GetItemAt(index)
                    local destination_entry = noteentry_destination_layer:GetItemAt(index)
                    local source_artics = source_entry:CreateArticulations()
                    for articulation in each (source_artics) do
                        articulation:SetNoteEntry(destination_entry)
                        articulation:SaveNew()
                    end
                end
            end
            noteentry_destination_layer:Save()
        end
    end

    function layer.clear(region, layer_to_clear)
        layer_to_clear = layer_to_clear - 1
        local start = region.StartMeasure
        local stop = region.EndMeasure
        local sysstaves = finale.FCSystemStaves()
        sysstaves:LoadAllForRegion(region)
        for sysstaff in each(sysstaves) do
            staffNum = sysstaff.Staff
            local  noteentry_layer = finale.FCNoteEntryLayer(layer_to_clear, staffNum, start, stop)
            noteentry_layer:SetUseVisibleLayer(false)
            noteentry_layer:Load()
            noteentry_layer:ClearAllEntries()
        end
    end

    function layer.swap(region, swap_a, swap_b)

        swap_a = swap_a - 1
        swap_b = swap_b - 1
        for measure, staff_number in eachcell(region) do
            local cell_frame_hold = finale.FCCellFrameHold()
            cell_frame_hold:ConnectCell(finale.FCCell(measure, staff_number))
            local loaded = cell_frame_hold:Load()
            local cell_clef_changes = loaded and cell_frame_hold.IsClefList and cell_frame_hold:CreateCellClefChanges() or nil
            local  noteentry_layer_one = finale.FCNoteEntryLayer(swap_a, staff_number, measure, measure)
            noteentry_layer_one:SetUseVisibleLayer(false)
            noteentry_layer_one:Load()
            noteentry_layer_one.LayerIndex = swap_b

            local  noteentry_layer_two = finale.FCNoteEntryLayer(swap_b, staff_number, measure, measure)
            noteentry_layer_two:SetUseVisibleLayer(false)
            noteentry_layer_two:Load()
            noteentry_layer_two.LayerIndex = swap_a
            noteentry_layer_one:Save()
            noteentry_layer_two:Save()
            if loaded then
                local new_cell_frame_hold = finale.FCCellFrameHold()
                new_cell_frame_hold:ConnectCell(finale.FCCell(measure, staff_number))
                if new_cell_frame_hold:Load() then
                    if cell_frame_hold.IsClefList then
                        if new_cell_frame_hold.SetCellClefChanges then
                            new_cell_frame_hold:SetCellClefChanges(cell_clef_changes)
                        end

                    else
                        new_cell_frame_hold.ClefIndex = cell_frame_hold.ClefIndex
                    end
                    new_cell_frame_hold:Save()
                end
            end
        end
    end

    function layer.max_layers()
        return finale.FCLayerPrefs.GetMaxLayers and finale.FCLayerPrefs.GetMaxLayers() or 4
    end
    return layer
end
package.preload["mixin.FCMControl"] = package.preload["mixin.FCMControl"] or function()



    local mixin = require("library.mixin")
    local mixin_helper = require("library.mixin_helper")
    local class = {Methods = {}}
    local methods = class.Methods
    local private = setmetatable({}, {__mode = "k"})

    local parent = setmetatable({}, {__mode = "kv"})
    local temp_str = finale.FCString()

    function class:Init()
        if private[self] then
            return
        end
        private[self] = {}
    end

    function methods:GetParent()
        return parent[self]
    end

    function methods:RegisterParent(window)
        mixin_helper.assert_argument_type(2, window, "FCMCustomWindow", "FCMCustomLuaWindow")
        if parent[self] then
            error("This method is for internal use only.", 2)
        end
        parent[self] = window
    end












    for method, valid_types in pairs({
        Enable = {"boolean", "nil"},
        Visible = {"boolean", "nil"},
        Left = {"number"},
        Top = {"number"},
        Height = {"number"},
        Width = {"number"},
    }) do
        methods["Get" .. method] = function(self)
            if mixin.FCMControl.UseStoredState(self) then
                return private[self][method]
            end
            return self["Get" .. method .. "__"](self)
        end
        methods["Set" .. method] = function(self, value)
            mixin_helper.assert_argument_type(2, value, table.unpack(valid_types))
            if mixin.FCMControl.UseStoredState(self) then
                private[self][method] = value
            else

                if (method == "Enable" or method == "Visible") and finenv.UI():IsOnMac() and finenv.MajorVersion == 0 and finenv.MinorVersion < 63 then
                    self:GetText__(temp_str)
                    self:SetText__(temp_str)
                end
                self["Set" .. method .. "__"](self, value)
            end
        end
    end

    function methods:GetText(str)
        mixin_helper.assert_argument_type(2, str, "nil", "FCString")
        local do_return = false
        if not str then
            str = temp_str
            do_return = true
        end
        if mixin.FCMControl.UseStoredState(self) then
            str.LuaString = private[self].Text
        else
            self:GetText__(str)
        end
        if do_return then
            return str.LuaString
        end
    end

    function methods:SetText(str)
        mixin_helper.assert_argument_type(2, str, "string", "number", "FCString")
        str = mixin_helper.to_fcstring(str, temp_str)
        if mixin.FCMControl.UseStoredState(self) then
            private[self].Text = str.LuaString
        else
            self:SetText__(str)
        end
    end

    function methods:UseStoredState()
        local parent = self:GetParent()
        return mixin_helper.is_instance_of(parent, "FCMCustomLuaWindow") and parent:GetRestoreControlState() and not parent:WindowExists() and parent:HasBeenShown()
    end

    function methods:StoreState()
        self:GetText__(temp_str)
        private[self].Text = temp_str.LuaString
        private[self].Enable = self:GetEnable__()
        private[self].Visible = self:GetVisible__()
        private[self].Left = self:GetLeft__()
        private[self].Top = self:GetTop__()
        private[self].Height = self:GetHeight__()
        private[self].Width = self:GetWidth__()
    end

    function methods:RestoreState()
        self:SetEnable__(private[self].Enable)
        self:SetVisible__(private[self].Visible)
        self:SetLeft__(private[self].Left)
        self:SetTop__(private[self].Top)
        self:SetHeight__(private[self].Height)
        self:SetWidth__(private[self].Width)

        temp_str.LuaString = private[self].Text
        self:SetText__(temp_str)
    end


    methods.AddHandleCommand, methods.RemoveHandleCommand = mixin_helper.create_standard_control_event("HandleCommand")
    return class
end
package.preload["mixin.FCMCtrlButton"] = package.preload["mixin.FCMCtrlButton"] or function()



    local class = {}
    class.Disabled = {"AddHandleCheckChange", "RemoveHandleCheckChange"}
    return class
end
package.preload["mixin.FCMCtrlCheckbox"] = package.preload["mixin.FCMCtrlCheckbox"] or function()



    local mixin = require("library.mixin")
    local mixin_helper = require("library.mixin_helper")
    local class = {Methods = {}}
    local methods = class.Methods
    local trigger_check_change
    local each_last_check_change

    function methods:SetCheck(checked)
        mixin_helper.assert_argument_type(2, checked, "number")
        self:SetCheck__(checked)
        trigger_check_change(self)
    end



    methods.AddHandleCheckChange, methods.RemoveHandleCheckChange, trigger_check_change, each_last_check_change = mixin_helper.create_custom_control_change_event(


        {
            name = "last_check",
            get = "GetCheck__",
            initial = 0,
        }
    )
    return class
end
package.preload["mixin.FCMCtrlDataList"] = package.preload["mixin.FCMCtrlDataList"] or function()



    local mixin = require("library.mixin")
    local mixin_helper = require("library.mixin_helper")
    local class = {Methods = {}}
    local methods = class.Methods
    local temp_str = finale.FCString()

    function methods:AddColumn(title, columnwidth)
        mixin_helper.assert_argument_type(2, title, "string", "number", "FCString")
        mixin_helper.assert_argument_type(3, columnwidth, "number")
        self:AddColumn__(mixin_helper.to_fcstring(title, temp_str), columnwidth)
    end

    function methods:SetColumnTitle(columnindex, title)
        mixin_helper.assert_argument_type(2, columnindex, "number")
        mixin_helper.assert_argument_type(3, title, "string", "number", "FCString")
        self:SetColumnTitle__(columnindex, mixin_helper.to_fcstring(title, temp_str))
    end


    methods.AddHandleCheck, methods.RemoveHandleCheck = mixin_helper.create_standard_control_event("HandleDataListCheck")


    methods.AddHandleSelect, methods.RemoveHandleSelect = mixin_helper.create_standard_control_event("HandleDataListSelect")
    return class
end
package.preload["mixin.FCMCtrlEdit"] = package.preload["mixin.FCMCtrlEdit"] or function()



    local mixin = require("library.mixin")
    local mixin_helper = require("library.mixin_helper")
    local utils = require("library.utils")
    local class = {Methods = {}}
    local methods = class.Methods
    local trigger_change
    local each_last_change
    local temp_str = mixin.FCMString()

    function methods:SetText(str)
        mixin_helper.assert_argument_type(2, str, "string", "number", "FCString")
        mixin.FCMControl.SetText(self, str)
        trigger_change(self)
    end




    for method, valid_types in pairs({
        Integer = {"number"},
        Float = {"number"},
    }) do
        methods["Get" .. method] = function(self)

            mixin.FCMControl.GetText(self, temp_str)
            return temp_str["Get" .. method](temp_str, 0)
        end
        methods["Set" .. method] = function(self, value)
            mixin_helper.assert_argument_type(2, value, table.unpack(valid_types))
            temp_str["Set" .. method](temp_str, value)
            mixin.FCMControl.SetText(self, temp_str)
            trigger_change(self)
        end
    end












    for method, valid_types in pairs({
        Measurement = {"number"},
        MeasurementEfix = {"number"},
        MeasurementInteger = {"number"},
        Measurement10000th = {"number"},
    }) do
        methods["Get" .. method] = function(self, measurementunit)
            mixin_helper.assert_argument_type(2, measurementunit, "number")
            mixin.FCMControl.GetText(self, temp_str)
            return temp_str["Get" .. method](temp_str, measurementunit)
        end
        methods["GetRange" .. method] = function(self, measurementunit, minimum, maximum)
            mixin_helper.assert_argument_type(2, measurementunit, "number")
            mixin_helper.assert_argument_type(3, minimum, "number")
            mixin_helper.assert_argument_type(4, maximum, "number")
            mixin.FCMControl.GetText(self, temp_str)
            return temp_str["GetRange" .. method](temp_str, measurementunit, minimum, maximum)
        end
        methods["Set" .. method] = function(self, value, measurementunit)
            mixin_helper.assert_argument_type(2, value, table.unpack(valid_types))
            mixin_helper.assert_argument_type(3, measurementunit, "number")
            temp_str["Set" .. method](temp_str, value, measurementunit)
            mixin.FCMControl.SetText(self, temp_str)
            trigger_change(self)
        end
    end

    function methods:GetRangeInteger(minimum, maximum)
        mixin_helper.assert_argument_type(2, minimum, "number")
        mixin_helper.assert_argument_type(3, maximum, "number")
        return utils.clamp(mixin.FCMCtrlEdit.GetInteger(self), math.ceil(minimum), math.floor(maximum))
    end



    methods.AddHandleChange, methods.RemoveHandleChange, trigger_change, each_last_change = mixin_helper.create_custom_control_change_event(
        {
            name = "last_value",
            get = mixin.FCMControl.GetText,
            initial = ""
        }
    )
    return class
end
package.preload["mixin.FCMCtrlListBox"] = package.preload["mixin.FCMCtrlListBox"] or function()



    local mixin = require("library.mixin")
    local mixin_helper = require("library.mixin_helper")
    local library = require("library.general_library")
    local utils = require("library.utils")
    local class = {Methods = {}}
    local methods = class.Methods
    local private = setmetatable({}, {__mode = "k"})
    local trigger_selection_change
    local each_last_selection_change
    local temp_str = finale.FCString()

    function class:Init()
        if private[self] then
            return
        end
        private[self] = {
            Items = {},
        }
    end

    function methods:StoreState()
        mixin.FCMControl.StoreState(self)
        private[self].SelectedItem = self:GetSelectedItem__()
    end

    function methods:RestoreState()
        mixin.FCMControl.RestoreState(self)
        self:Clear__()
        for _, str in ipairs(private[self].Items) do
            temp_str.LuaString = str
            self:AddString__(temp_str)
        end
        self:SetSelectedItem__(private[self].SelectedItem)
    end

    function methods:Clear()
        if not mixin.FCMControl.UseStoredState(self) then
            self:Clear__()
        end
        private[self].Items = {}
        for v in each_last_selection_change(self) do
            if v.last_item >= 0 then
                v.is_deleted = true
            end
        end
        trigger_selection_change(self)
    end

    function methods:GetCount()
        if mixin.FCMControl.UseStoredState(self) then
            return #private[self].Items
        end
        return self:GetCount__()
    end

    function methods:GetSelectedItem()
        if mixin.FCMControl.UseStoredState(self) then
            return private[self].SelectedItem
        end
        return self:GetSelectedItem__()
    end

    function methods:SetSelectedItem(index)
        mixin_helper.assert_argument_type(2, index, "number")
        if mixin.FCMControl.UseStoredState(self) then
            private[self].SelectedItem = index
        else
            self:SetSelectedItem__(index)
        end
        trigger_selection_change(self)
    end

    function methods:SetSelectedLast()
        local return_value
        if mixin.FCMControl.UseStoredState(self) then
            local count = mixin.FCMCtrlListBox.GetCount(self)
            mixin.FCMCtrlListBox.SetSelectedItem(self, count - 1)
            return_value = count > 0 and true or false
        else
            return_value = self:SetSelectedLast__()
        end
        trigger_selection_change(self)
        return return_value
    end

    function methods:HasSelection()
        return mixin.FCMCtrlListBox.GetSelectedItem(self) >= 0
    end

    function methods:ItemExists(index)
        mixin_helper.assert_argument_type(2, index, "number")
        return private[self].Items[index + 1] and true or false
    end

    function methods:AddString(str)
        mixin_helper.assert_argument_type(2, str, "string", "number", "FCString")
        str = mixin_helper.to_fcstring(str, temp_str)
        if not mixin.FCMControl.UseStoredState(self) then
            self:AddString__(str)
        end

        table.insert(private[self].Items, str.LuaString)
    end

    function methods:AddStrings(...)
        for i = 1, select("#", ...) do
            local v = select(i, ...)
            mixin_helper.assert_argument_type(i + 1, v, "string", "number", "FCString", "FCStrings")
            if type(v) == "userdata" and v:ClassName() == "FCStrings" then
                for str in each(v) do
                    mixin.FCMCtrlListBox.AddString(self, str)
                end
            else
                mixin.FCMCtrlListBox.AddString(self, v)
            end
        end
    end

    function methods:GetStrings(strs)
        mixin_helper.assert_argument_type(2, strs, "nil", "FCStrings")
        if strs then
            mixin.FCMStrings.CopyFromStringTable(strs, private[self].Items)
        else
            return utils.copy_table(private[self].Items)
        end
    end

    function methods:SetStrings(...)
        for i = 1, select("#", ...) do
            mixin_helper.assert_argument_type(i + 1, select(i, ...), "FCStrings", "FCString", "string", "number")
        end
        local strs = select(1, ...)
        if select("#", ...) ~= 1 or not mixin_helper.is_instance_of(strs, "FCStrings") then
            strs = mixin.FCMStrings()
            strs:AddCopies(...)
        end
        if not mixin.FCMControl.UseStoredState(self) then
            self:SetStrings__(strs)
        end

        private[self].Items = mixin.FCMStrings.CreateStringTable(strs)
        for v in each_last_selection_change(self) do
            if v.last_item >= 0 then
                v.is_deleted = true
            end
        end
        trigger_selection_change(self)
    end

    function methods:GetItemText(index, str)
        mixin_helper.assert_argument_type(2, index, "number")
        mixin_helper.assert_argument_type(3, str, "nil", "FCString")
        if not mixin.FCMCtrlListBox.ItemExists(self, index) then
            error("No item at index " .. tostring(index), 2)
        end
        if str then
            str.LuaString = private[self].Items[index + 1]
        else
            return private[self].Items[index + 1]
        end
    end

    function methods:SetItemText(index, str)
        mixin_helper.assert_argument_type(2, index, "number")
        mixin_helper.assert_argument_type(3, str, "string", "number", "FCString")
        if not private[self].Items[index + 1] then
            error("No item at index " .. tostring(index), 2)
        end
        str = mixin_helper.to_fcstring(str, temp_str)

        if private[self].Items[index + 1] == str then
            return
        end
        private[self].Items[index + 1] = str.LuaString
        if not mixin.FCMControl.UseStoredState(self) then

            if self.SetItemText__ and self:GetParent():WindowExists__() then
                self:SetItemText__(index, str)

            else
                local curr_item = mixin.FCMCtrlListBox.GetSelectedItem(self)
                self:SetStrings__(mixin.FCMStrings():CopyFromStringTable(private[self].Items))
                self:SetSelectedItem__(curr_item)
            end
        end
    end

    function methods:GetSelectedString(str)
        mixin_helper.assert_argument_type(2, str, "nil", "FCString")
        local index = mixin.FCMCtrlListBox.GetSelectedItem(self)
        if str then
            str.LuaString = index ~= -1 and private[self].Items[index + 1] or ""
        else
            return index ~= -1 and private[self].Items[index + 1] or nil
        end
    end

    function methods:SetSelectedString(str)
        mixin_helper.assert_argument_type(2, str, "string", "number", "FCString")
        str = type(str) == "userdata" and str.LuaString or tostring(str)
        for k, v in ipairs(private[self].Items) do
            if str == v then
                mixin.FCMCtrlListBox.SetSelectedItem(self, k - 1)
                return
            end
        end
    end

    function methods:InsertItem(index, str)
        mixin_helper.assert_argument_type(2, index, "number")
        mixin_helper.assert_argument_type(3, str, "string", "number", "FCString")
        if index < 0 then
            index = 0
        elseif index >= mixin.FCMCtrlListBox.GetCount(self) then
            mixin.FCMCtrlListBox.AddString(self, str)
            return
        end
        table.insert(private[self].Items, index + 1, type(str) == "userdata" and str.LuaString or tostring(str))
        local current_selection = mixin.FCMCtrlListBox.GetSelectedItem(self)
        if not mixin.FCMControl.UseStoredState(self) then
            self:SetStrings__(mixin.FCMStrings():CopyFromStringTable(private[self].Items))
        end
        local new_selection = current_selection + (index <= current_selection and 1 or 0)
        mixin.FCMCtrlListBox.SetSelectedItem(self, new_selection)
        for v in each_last_selection_change(self) do
            if v.last_item >= index then
                v.last_item = v.last_item + 1
            end
        end
    end

    function methods:DeleteItem(index)
        mixin_helper.assert_argument_type(2, index, "number")
        if index < 0 or index >= mixin.FCMCtrlListBox.GetCount(self) then
            return
        end
        table.remove(private[self].Items, index + 1)

        local current_selection = mixin.FCMCtrlListBox.GetSelectedItem(self)
        if not mixin.FCMControl.UseStoredState(self) then
            self:SetStrings__(mixin.FCMStrings():CopyFromStringTable(private[self].Items))
        end
        local new_selection
        if index < current_selection then
            new_selection = current_selection - 1
        elseif index == current_selection then
            new_selection = -1
        else
            new_selection = current_selection
        end
        mixin.FCMCtrlListBox.SetSelectedItem(self, new_selection)
        for v in each_last_selection_change(self) do
            if v.last_item == index then
                v.is_deleted = true
            elseif v.last_item > index then
                v.last_item = v.last_item - 1
            end
        end

        if index == current_selection then
            trigger_selection_change(self)
        end
    end



    methods.AddHandleSelectionChange, methods.RemoveHandleSelectionChange, trigger_selection_change, each_last_selection_change = mixin_helper.create_custom_control_change_event(
        {
            name = "last_item",
            get = function(ctrl)
                return mixin.FCMCtrlListBox.GetSelectedItem(ctrl)
            end,
            initial = -1,
        }, {
            name = "last_item_text",
            get = function(ctrl)
                return mixin.FCMCtrlListBox.GetSelectedString(ctrl) or ""
            end,
            initial = "",
        }, {
            name = "is_deleted",
            get = function()
                return false
            end,
            initial = false,
        }
    )
    return class
end
package.preload["mixin.FCMCtrlPopup"] = package.preload["mixin.FCMCtrlPopup"] or function()



    local mixin = require("library.mixin")
    local mixin_helper = require("library.mixin_helper")
    local library = require("library.general_library")
    local utils = require("library.utils")
    local class = {Methods = {}}
    local methods = class.Methods
    local private = setmetatable({}, {__mode = "k"})
    local trigger_selection_change
    local each_last_selection_change
    local temp_str = finale.FCString()

    function class:Init()
        if private[self] then
            return
        end
        private[self] = {
            Items = {},
        }
    end

    function methods:StoreState()
        mixin.FCMControl.StoreState(self)
        private[self].SelectedItem = self:GetSelectedItem__()
    end

    function methods:RestoreState()
        mixin.FCMControl.RestoreState(self)
        self:Clear__()
        for _, str in ipairs(private[self].Items) do
            temp_str.LuaString = str
            self:AddString__(temp_str)
        end
        self:SetSelectedItem__(private[self].SelectedItem)
    end

    function methods:Clear()
        if not mixin.FCMControl.UseStoredState(self) then
            self:Clear__()
        end
        private[self].Items = {}
        for v in each_last_selection_change(self) do
            if v.last_item >= 0 then
                v.is_deleted = true
            end
        end

        trigger_selection_change(self)
    end

    function methods:GetCount()
        if mixin.FCMControl.UseStoredState(self) then
            return #private[self].Items
        end
        return self:GetCount__()
    end

    function methods:GetSelectedItem()
        if mixin.FCMControl.UseStoredState(self) then
            return private[self].SelectedItem
        end
        return self:GetSelectedItem__()
    end

    function methods:SetSelectedItem(index)
        mixin_helper.assert_argument_type(2, index, "number")
        if mixin.FCMControl.UseStoredState(self) then
            private[self].SelectedItem = index
        else
            self:SetSelectedItem__(index)
        end
        trigger_selection_change(self)
    end

    function methods:SetSelectedLast()
        mixin.FCMCtrlPopup.SetSelectedItem(self, mixin.FCMCtrlPopup.GetCount(self) - 1)
    end

    function methods:HasSelection()
        return mixin.FCMCtrlPopup.GetSelectedItem(self) >= 0
    end

    function methods:ItemExists(index)
        mixin_helper.assert_argument_type(2, index, "number")
        return private[self].Items[index + 1] and true or false
    end

    function methods:AddString(str)
        mixin_helper.assert_argument_type(2, str, "string", "number", "FCString")
        str = mixin_helper.to_fcstring(str, temp_str)
        if not mixin.FCMControl.UseStoredState(self) then
            self:AddString__(str)
        end

        table.insert(private[self].Items, str.LuaString)
    end

    function methods:AddStrings(...)
        for i = 1, select("#", ...) do
            local v = select(i, ...)
            mixin_helper.assert_argument_type(i + 1, v, "string", "number", "FCString", "FCStrings")
            if type(v) == "userdata" and v:ClassName() == "FCStrings" then
                for str in each(v) do
                    mixin.FCMCtrlPopup.AddString(self, str)
                end
            else
                mixin.FCMCtrlPopup.AddString(self, v)
            end
        end
    end

    function methods:GetStrings(strs)
        mixin_helper.assert_argument_type(2, strs, "nil", "FCStrings")
        if strs then
            mixin.FCMStrings.CopyFromStringTable(strs, private[self].Items)
        else
            return utils.copy_table(private[self].Items)
        end
    end

    function methods:SetStrings(...)
        for i = 1, select("#", ...) do
            mixin_helper.assert_argument_type(i + 1, select(i, ...), "FCStrings", "FCString", "string", "number")
        end
        local strs = select(1, ...)
        if select("#", ...) ~= 1 or not mixin_helper.is_instance_of(strs, "FCStrings") then
            strs = mixin.FCMStrings()
            strs:AddCopies(...)
        end
        if not mixin.FCMControl.UseStoredState(self) then
            self:SetStrings__(strs)
        end

        private[self].Items = mixin.FCMStrings.CreateStringTable(strs)
        for v in each_last_selection_change(self) do
            if v.last_item >= 0 then
                v.is_deleted = true
            end
        end
        trigger_selection_change(self)
    end

    function methods:GetItemText(index, str)
        mixin_helper.assert_argument_type(2, index, "number")
        mixin_helper.assert_argument_type(3, str, "nil", "FCString")
        if not mixin.FCMCtrlPopup.ItemExists(self, index) then
            error("No item at index " .. tostring(index), 2)
        end
        if str then
            str.LuaString = private[self].Items[index + 1]
        else
            return private[self].Items[index + 1]
        end
    end

    function methods:SetItemText(index, str)
        mixin_helper.assert_argument_type(2, index, "number")
        mixin_helper.assert_argument_type(3, str, "string", "number", "FCString")
        if not mixin.FCMCtrlPopup.ItemExists(self, index) then
            error("No item at index " .. tostring(index), 2)
        end
        str = type(str) == "userdata" and str.LuaString or tostring(str)

        if private[self].Items[index + 1] == str then
            return
        end
        private[self].Items[index + 1] = str
        if not mixin.FCMControl.UseStoredState(self) then
            local curr_item = self:GetSelectedItem_()
            self:SetStrings__(mixin.FCMStrings():CopyFromStringTable(private[self].Items))
            self:SetSelectedItem__(curr_item)
        end
    end

    function methods:GetSelectedString(str)
        mixin_helper.assert_argument_type(2, str, "nil", "FCString")
        local index = mixin.FCMCtrlPopup.GetSelectedItem(self)
        if str then
            str.LuaString = index ~= -1 and private[self].Items[index + 1] or ""
        else
            return index ~= -1 and private[self].Items[index + 1] or nil
        end
    end

    function methods:SetSelectedString(str)
        mixin_helper.assert_argument_type(2, str, "string", "number", "FCString")
        str = type(str) == "userdata" and str.LuaString or tostring(str)
        for k, v in ipairs(private[self].Items) do
            if str == v then
                mixin.FCMCtrlPopup.SetSelectedItem(self, k - 1)
                return
            end
        end
    end

    function methods:InsertString(index, str)
        mixin_helper.assert_argument_type(2, index, "number")
        mixin_helper.assert_argument_type(3, str, "string", "number", "FCString")
        if index < 0 then
            index = 0
        elseif index >= mixin.FCMCtrlPopup.GetCount(self) then
            mixin.FCMCtrlPopup.AddString(self, str)
            return
        end
        table.insert(private[self].Items, index + 1, type(str) == "userdata" and str.LuaString or tostring(str))
        local current_selection = mixin.FCMCtrlPopup.GetSelectedItem(self)
        if not mixin.FCMControl.UseStoredState(self) then
            self:SetStrings__(mixin.FCMStrings():CopyFromStringTable(private[self].Items))
        end
        local new_selection = current_selection + (index <= current_selection and 1 or 0)
        mixin.FCMCtrlPopup.SetSelectedItem(self, new_selection)
        for v in each_last_selection_change(self) do
            if v.last_item >= index then
                v.last_item = v.last_item + 1
            end
        end
    end

    function methods:DeleteItem(index)
        mixin_helper.assert_argument_type(2, index, "number")
        if index < 0 or index >= mixin.FCMCtrlPopup.GetCount(self) then
            return
        end
        table.remove(private[self].Items, index + 1)
        local current_selection = mixin.FCMCtrlPopup.GetSelectedItem(self)
        if not mixin.FCMControl.UseStoredState(self) then
            self:SetStrings__(mixin.FCMStrings():CopyFromStringTable(private[self].Items))
        end
        local new_selection
        if index < current_selection then
            new_selection = current_selection - 1
        elseif index == current_selection then
            new_selection = -1
        else
            new_selection = current_selection
        end
        mixin.FCMCtrlPopup.SetSelectedItem(self, new_selection)
        for v in each_last_selection_change(self) do
            if v.last_item == index then
                v.is_deleted = true
            elseif v.last_item > index then
                v.last_item = v.last_item - 1
            end
        end

        if index == current_selection then
            trigger_selection_change(self)
        end
    end



    methods.AddHandleSelectionChange, methods.RemoveHandleSelectionChange, trigger_selection_change, each_last_selection_change = mixin_helper.create_custom_control_change_event(
        {
            name = "last_item",
            get = function(ctrl)
                return mixin.FCMCtrlPopup.GetSelectedItem(ctrl)
            end,
            initial = -1,
        }, {
            name = "last_item_text",
            get = function(ctrl)
                return mixin.FCMCtrlPopup.GetSelectedString(ctrl) or ""
            end,
            initial = "",
        }, {
            name = "is_deleted",
            get = function()
                return false
            end,
            initial = false,
        }
    )
    return class
end
package.preload["mixin.FCMCtrlSlider"] = package.preload["mixin.FCMCtrlSlider"] or function()



    local mixin = require("library.mixin")
    local mixin_helper = require("library.mixin_helper")
    local class = {Methods = {}}
    local methods = class.Methods
    local windows = setmetatable({}, {__mode = "k"})
    local trigger_thumb_position_change
    local each_last_thumb_position_change
    local using_timer_fix = false
    local function bootstrap_command()

        trigger_thumb_position_change(true)
    end
    local function bootstrap_timer(timerid, window)

        trigger_thumb_position_change(true, true)
    end
    local bootstrap_timer_first

    bootstrap_timer_first = function(timerid, window)
        window:RemoveHandleCommand(bootstrap_command)
        window:RemoveHandleTimer(timerid, bootstrap_timer_first)
        window:AddHandleTimer(timerid, bootstrap_timer)
        bootstrap_timer(timerid, window)
    end

    function methods:RegisterParent(window)
        mixin.FCMControl.RegisterParent(self, window)
        if finenv.MajorVersion == 0 and finenv.MinorVersion < 64 and not windows[window] and mixin_helper.is_instance_of(window, "FCMCustomLuaWindow") then

            window:AddHandleCommand(bootstrap_command)
            if window.SetTimer_ then

                window:AddHandleTimer(window:SetNextTimer(1000), bootstrap_timer_first)
            end
            windows[window] = true
        end
    end

    function methods:SetThumbPosition(position)
        mixin_helper.assert_argument_type(2, position, "number")
        self:SetThumbPosition__(position)
        trigger_thumb_position_change(self)
    end

    function methods:SetMinValue(minvalue)
        mixin_helper.assert_argument_type(2, minvalue, "number")
        self:SetMinValue__(minvalue)
        trigger_thumb_position_change(self)
    end

    function methods:SetMaxValue(maxvalue)
        mixin_helper.assert_argument_type(2, maxvalue, "number")
        self:SetMaxValue__(maxvalue)
        trigger_thumb_position_change(self)
    end



    methods.AddHandleThumbPositionChange, methods.RemoveHandleThumbPositionChange, trigger_thumb_position_change, each_last_thumb_position_change = mixin_helper.create_custom_control_change_event(
        {
            name = "last_position",
            get = "GetThumbPosition__",
            initial = -1,
        }
    )
    return class
end
package.preload["mixin.FCMCtrlStatic"] = package.preload["mixin.FCMCtrlStatic"] or function()



    local mixin = require("library.mixin")
    local mixin_helper = require("library.mixin_helper")
    local utils = require("library.utils")
    local measurement = require("library.measurement")
    local class = {Methods = {}}
    local methods = class.Methods
    local private = setmetatable({}, {__mode = "k"})
    local temp_str = mixin.FCMString()
    local function get_suffix(unit, suffix_type)
        if suffix_type == 1 then
            return measurement.get_unit_suffix(unit)
        elseif suffix_type == 2 then
            return measurement.get_unit_abbreviation(unit)
        elseif suffix_type == 3 then
            return " " .. string.lower(measurement.get_unit_name(unit))
        end
    end
    local function set_measurement(self, measurementtype, measurementunit, value)
        mixin_helper.force_assert(private[self].MeasurementEnabled or measurementunit, "'measurementunit' can only be omitted if parent window is an instance of 'FCMCustomLuaWindow'", 3)
        private[self].MeasurementAutoUpdate = not measurementunit and true or false
        measurementunit = measurementunit or self:GetParent():GetMeasurementUnit()
        temp_str["Set" .. measurementtype](temp_str, value, measurementunit)
        temp_str:AppendLuaString(private[self].ShowMeasurementSuffix and get_suffix(measurementunit, private[self].MeasurementSuffixType) or "")
        mixin.FCMControl.SetText(self, temp_str)
        private[self].Measurement = value
        private[self].MeasurementType = measurementtype
    end

    function class:Init()
        if private[self] then
            return
        end
        private[self] = {
            ShowMeasurementSuffix = true,
            MeasurementSuffixType = 2,
            MeasurementEnabled = false,
        }
    end

    function methods:RegisterParent(window)
        mixin.FCMControl.RegisterParent(self, window)
        private[self].MeasurementEnabled = mixin_helper.is_instance_of(window, "FCMCustomLuaWindow")
    end

    function methods:SetTextColor(red, green, blue)
        mixin_helper.assert_argument_type(2, red, "number")
        mixin_helper.assert_argument_type(3, green, "number")
        mixin_helper.assert_argument_type(4, blue, "number")
        private[self].TextColor = {red, green, blue}
        if not mixin.FCMControl.UseStoredState(self) then
            self:SetTextColor__(red, green, blue)


            mixin.FCMControl.SetText(self, mixin.FCMControl.GetText(self))
        end
    end

    function methods:RestoreState()
        mixin.FCMControl.RestoreState(self)

        if private[self].TextColor then
            mixin.FCMCtrlStatic.SetTextColor(self, private[self].TextColor[1], private[self].TextColor[2], private[self].TextColor[3])
        end
    end

    function methods:SetText(str)
        mixin_helper.assert_argument_type(2, str, "string", "number", "FCString")
        mixin.FCMControl.SetText(self, str)
        private[self].Measurement = nil
        private[self].MeasurementType = nil
    end

    function methods:SetMeasurement(value, measurementunit)
        mixin_helper.assert_argument_type(2, value, "number")
        mixin_helper.assert_argument_type(3, measurementunit, "number", "nil")
        set_measurement(self, "Measurement", measurementunit, value)
    end

    function methods:SetMeasurementInteger(value, measurementunit)
        mixin_helper.assert_argument_type(2, value, "number")
        mixin_helper.assert_argument_type(3, measurementunit, "number", "nil")
        set_measurement(self, "MeasurementInteger", measurementunit, value)
    end

    function methods:SetMeasurementEfix(value, measurementunit)
        mixin_helper.assert_argument_type(2, value, "number")
        mixin_helper.assert_argument_type(3, measurementunit, "number", "nil")
        set_measurement(self, "MeasurementEfix", measurementunit, value)
    end

    function methods:SetMeasurementEfix(value, measurementunit)
        mixin_helper.assert_argument_type(2, value, "number")
        mixin_helper.assert_argument_type(3, measurementunit, "number", "nil")
        set_measurement(self, "Measurement10000th", measurementunit, value)
    end

    function methods:SetShowMeasurementSuffix(enabled)
        mixin_helper.assert_argument_type(2, enabled, "boolean")
        private[self].ShowMeasurementSuffix = enabled and true or false
        mixin.FCMCtrlStatic.UpdateMeasurementUnit(self)
    end

    function methods:SetMeasurementSuffixShort()
        private[self].MeasurementSuffixType = 1
        mixin.FCMCtrlStatic.UpdateMeasurementUnit(self)
    end

    function methods:SetMeasurementSuffixAbbreviated()
        private[self].MeasurementSuffixType = 2
        mixin.FCMCtrlStatic.UpdateMeasurementUnit(self)
    end

    function methods:SetMeasurementSuffixFull()
        private[self].MeasurementSuffixType = 3
        mixin.FCMCtrlStatic.UpdateMeasurementUnit(self)
    end

    function methods:UpdateMeasurementUnit()
        if private[self].Measurement then
            mixin.FCMCtrlStatic["Set" .. private[self].MeasurementType](self, private[self].Measurement)
        end
    end
    return class
end
package.preload["mixin.FCMCtrlSwitcher"] = package.preload["mixin.FCMCtrlSwitcher"] or function()



    local mixin = require("library.mixin")
    local mixin_helper = require("library.mixin_helper")
    local class = {Methods = {}}
    local methods = class.Methods
    local private = setmetatable({}, {__mode = "k"})
    local trigger_page_change
    local each_last_page_change
    local temp_str = finale.FCString()

    function class:Init()
        if private[self] then
            return
        end
        private[self] = {
            Index = {},
            TitleIndex = {},
        }
    end

    function methods:AddPage(title)
        mixin_helper.assert_argument_type(2, title, "string", "number", "FCString")
        title = mixin_helper.to_fcstring(title, temp_str)
        self:AddPage__(title)
        table.insert(private[self].Index, title.LuaString)
        private[self].TitleIndex[title.LuaString] = #private[self].Index - 1
    end

    function methods:AddPages(...)
        for i = 1, select("#", ...) do
            local v = select(i, ...)
            mixin_helper.assert_argument_type(i + 1, v, "string", "number", "FCString")
            mixin.FCMCtrlSwitcher.AddPage(self, v)
        end
    end

    function methods:AttachControl(control, pageindex)
        mixin_helper.assert_argument_type(2, control, "FCControl", "FCMControl")
        mixin_helper.assert_argument_type(3, pageindex, "number")
        mixin_helper.boolean_to_error(self, "AttachControl", control, pageindex)
    end

    function methods:AttachControlByTitle(control, title)
        mixin_helper.assert_argument_type(2, control, "FCControl", "FCMControl")
        mixin_helper.assert_argument_type(3, title, "string", "number", "FCString")
        title = type(title) == "userdata" and title.LuaString or tostring(title)
        local index = private[self].TitleIndex[title] or -1
        mixin_helper.force_assert(index ~= -1, "No page titled '" .. title .. "'")
        mixin.FCMCtrlSwitcher.AttachControl(self, control, index)
    end

    function methods:SetSelectedPage(index)
        mixin_helper.assert_argument_type(2, index, "number")
        self:SetSelectedPage__(index)
        trigger_page_change(self)
    end

    function methods:SetSelectedPageByTitle(title)
        mixin_helper.assert_argument_type(2, title, "string", "number", "FCString")
        title = type(title) == "userdata" and title.LuaString or tostring(title)
        local index = private[self].TitleIndex[title] or -1
        mixin_helper.force_assert(index ~= -1, "No page titled '" .. title .. "'")
        mixin.FCMCtrlSwitcher.SetSelectedPage(self, index)
    end

    function methods:GetSelectedPageTitle(title)
        mixin_helper.assert_argument_type(2, title, "nil", "FCString")
        local index = self:GetSelectedPage__()
        if index == -1 then
            if title then
                title.LuaString = ""
            else
                return nil
            end
        else
            return mixin.FCMCtrlSwitcher.GetPageTitle(self, index, title)
        end
    end

    function methods:GetPageTitle(index, str)
        mixin_helper.assert_argument_type(2, index, "number")
        mixin_helper.assert_argument_type(3, str, "nil", "FCString")
        local text = private[self].Index[index + 1]
        mixin_helper.force_assert(text, "No page at index " .. tostring(index))
        if str then
            str.LuaString = text
        else
            return text
        end
    end



    methods.AddHandlePageChange, methods.RemoveHandlePageChange, trigger_page_change, each_last_page_change = mixin_helper.create_custom_control_change_event(
        {
            name = "last_page",
            get = "GetSelectedPage__",
            initial = -1
        },
        {
            name = "last_page_title",

            get = function(ctrl)
                return mixin.FCMCtrlSwitcher.GetSelectedPageTitle(ctrl)
            end,
            initial = "",
        }
    )
    return class
end
package.preload["mixin.FCMCtrlTree"] = package.preload["mixin.FCMCtrlTree"] or function()



    local mixin = require("library.mixin")
    local mixin_helper = require("library.mixin_helper")
    local class = {Methods = {}}
    local methods = class.Methods
    local temp_str = finale.FCString()

    function methods:AddNode(parentnode, iscontainer, text)
        mixin_helper.assert_argument_type(2, parentnode, "nil", "FCTreeNode")
        mixin_helper.assert_argument_type(3, iscontainer, "boolean")
        mixin_helper.assert_argument_type(4, text, "string", "number", "FCString")
        return self:AddNode__(parentnode, iscontainer, mixin_helper.to_fcstring(text, temp_str))
    end
    return class
end
package.preload["mixin.FCMCtrlUpDown"] = package.preload["mixin.FCMCtrlUpDown"] or function()



    local mixin = require("library.mixin")
    local mixin_helper = require("library.mixin_helper")
    local class = {Methods = {}}
    local methods = class.Methods
    local private = setmetatable({}, {__mode = "k"})

    function class:Init()
        if private[self] then
            return
        end
        private[self] = {}
    end

    function methods:GetConnectedEdit()
        return private[self].ConnectedEdit
    end

    function methods:ConnectIntegerEdit(control, minvalue, maxvalue)
        mixin_helper.assert_argument_type(2, control, "FCMCtrlEdit")
        mixin_helper.assert_argument_type(3, minvalue, "number")
        mixin_helper.assert_argument_type(4, maxvalue, "number")
        mixin_helper.boolean_to_error(self, "ConnectIntegerEdit", control, minvalue, maxvalue)

        private[self].ConnectedEdit = control
    end

    function methods:ConnectMeasurementEdit(control, minvalue, maxvalue)
        mixin_helper.assert_argument_type(2, control, "FCMCtrlEdit")
        mixin_helper.assert_argument_type(3, minvalue, "number")
        mixin_helper.assert_argument_type(4, maxvalue, "number")
        mixin_helper.boolean_to_error(self, "ConnectMeasurementEdit", control, minvalue, maxvalue)

        private[self].ConnectedEdit = control
    end


    methods.AddHandlePress, methods.RemoveHandlePress = mixin_helper.create_standard_control_event("HandleUpDownPressed")
    return class
end
package.preload["mixin.FCMCustomLuaWindow"] = package.preload["mixin.FCMCustomLuaWindow"] or function()



    local mixin = require("library.mixin")
    local mixin_helper = require("library.mixin_helper")
    local utils = require("library.utils")
    local measurement = require("library.measurement")
    local class = {Methods = {}}
    local methods = class.Methods
    local private = setmetatable({}, {__mode = "k"})
    local trigger_measurement_unit_change
    local each_last_measurement_unit_change

    local window_events = {"HandleCancelButtonPressed", "HandleOkButtonPressed", "InitWindow", "CloseWindow"}
    local control_events = {"HandleCommand", "HandleDataListCheck", "HandleDataListSelect", "HandleUpDownPressed"}
    local function flush_custom_queue(self)
        local queue = private[self].HandleCustomQueue
        private[self].HandleCustomQueue = {}
        for _, callback in ipairs(queue) do
            callback()
        end
    end
    local function restore_position(self)
        if private[self].HasBeenShown and private[self].EnableAutoRestorePosition and self.StorePosition then
            self:StorePosition(false)
            self:SetRestorePositionOnlyData__(private[self].StoredX, private[self].StoredY)
            self:RestorePosition()
        end
    end

    local function dispatch_event_handlers(self, event, context, ...)
        local handlers = private[self][event]
        if handlers.Registered then
            handlers.Registered(context, ...)
        end
        for _, handler in ipairs(handlers.Added) do
            handler(context, ...)
        end
    end
    local function create_handle_methods(event)

        methods["Register" .. event] = function(self, callback)
            mixin_helper.assert_argument_type(2, callback, "function")
            private[self][event].Registered = callback
        end
        methods["Add" .. event] = function(self, callback)
            mixin_helper.assert_argument_type(2, callback, "function")
            table.insert(private[self][event].Added, callback)
        end
        methods["Remove" .. event] = function(self, callback)
            mixin_helper.assert_argument_type(2, callback, "function")
            utils.table_remove_first(private[self][event].Added, callback)
        end
    end

    function class:Init()
        if private[self] then
            return
        end
        private[self] = {
            HandleTimer = {},
            HandleCustomQueue = {},
            HasBeenShown = false,
            EnableDebugClose = false,
            RestoreControlState = true,
            EnableAutoRestorePosition = true,
            StoredX = nil,
            StoredY = nil,
            MeasurementUnit = measurement.get_real_default_unit(),
            UseParentMeasurementUnit = true,
        }

        for _, event in ipairs(control_events) do
            private[self][event] = {Added = {}}
            if self["Register" .. event .. "__"] then

                local is_running = false
                self["Register" .. event .. "__"](self, function(control, ...)
                    if is_running then
                        return
                    end
                    is_running = true

                    flush_custom_queue(self)

                    local real_control = self:FindControl(control:GetControlID())
                    if not real_control then
                        error("Control with ID #" .. tostring(control:GetControlID()) .. " not found in '" .. event .. "'")
                    end
                    dispatch_event_handlers(self, event, real_control, ...)

                    while #private[self].HandleCustomQueue > 0 do
                        flush_custom_queue(self)
                    end
                    is_running = false
                end)
            end
        end

        for _, event in ipairs(window_events) do
            private[self][event] = {Added = {}}
            if not self["Register" .. event .. "__"] then
                goto continue
            end
            if event == "InitWindow" then
                self["Register" .. event .. "__"](self, function(...)
                    if private[self].HasBeenShown and private[self].RestoreControlState then
                        for control in each(self) do
                            control:RestoreState()
                        end
                    end
                    dispatch_event_handlers(self, event, self, ...)
                end)
            elseif event == "CloseWindow" then
                self["Register" .. event .. "__"](self, function(...)
                    if private[self].EnableDebugClose and finenv.RetainLuaState ~= nil then
                        if finenv.DebugEnabled and (self:QueryLastCommandModifierKeys(finale.CMDMODKEY_ALT) or self:QueryLastCommandModifierKeys(finale.CMDMODKEY_SHIFT)) then
                            finenv.RetainLuaState = false
                        end
                    end

                    local success, error_msg = pcall(dispatch_event_handlers, self, event, self, ...)
                    if self.StorePosition then
                        self:StorePosition(false)
                        private[self].StoredX = self.StoredX
                        private[self].StoredY = self.StoredY
                    end
                    if private[self].RestoreControlState then
                        for control in each(self) do
                            control:StoreState()
                        end
                    end
                    private[self].HasBeenShown = true
                    if not success then
                        error(error_msg, 0)
                    end
                end)
            else
                self["Register" .. event .. "__"](self, function(...)
                    dispatch_event_handlers(self, event, self, ...)
                end)
            end
            :: continue ::
        end

        if self.RegisterHandleTimer__ then
            self:RegisterHandleTimer__(function(timerid)

                if private[self].HandleTimer.Registered then

                    private[self].HandleTimer.Registered(self, timerid)
                end

                if private[self].HandleTimer[timerid] then
                    for _, callback in ipairs(private[self].HandleTimer[timerid]) do

                        callback(self, timerid)
                    end
                end
            end)
        end
    end












    for _, event in ipairs(control_events) do
        create_handle_methods(event)
    end
















    for _, event in ipairs(window_events) do
        create_handle_methods(event)
    end

    function methods:QueueHandleCustom(callback)
        mixin_helper.assert_argument_type(2, callback, "function")
        table.insert(private[self].HandleCustomQueue, callback)
    end
    if finenv.MajorVersion > 0 or finenv.MinorVersion >= 56 then

        function methods:RegisterHandleControlEvent(control, callback)
            mixin_helper.assert_argument_type(2, control, "FCControl", "FCMControl")
            mixin_helper.assert_argument_type(3, callback, "function")
            if not self:RegisterHandleControlEvent__(control, function(ctrl)
                callback(self:FindControl(ctrl:GetControlID()))
            end) then
                error("'FCMCustomLuaWindow.RegisterHandleControlEvent' has encountered an error.", 2)
            end
        end
    end
    if finenv.MajorVersion > 0 or finenv.MinorVersion >= 56 then


        function methods:RegisterHandleTimer(callback)
            mixin_helper.assert_argument_type(2, callback, "function")
            private[self].HandleTimer.Registered = callback
        end

        function methods:AddHandleTimer(timerid, callback)
            mixin_helper.assert_argument_type(2, timerid, "number")
            mixin_helper.assert_argument_type(3, callback, "function")
            private[self].HandleTimer[timerid] = private[self].HandleTimer[timerid] or {}
            table.insert(private[self].HandleTimer[timerid], callback)
        end

        function methods:RemoveHandleTimer(timerid, callback)
            mixin_helper.assert_argument_type(2, timerid, "number")
            mixin_helper.assert_argument_type(3, callback, "function")
            if not private[self].HandleTimer[timerid] then
                return
            end
            utils.table_remove_first(private[self].HandleTimer[timerid], callback)
        end

        function methods:SetTimer(timerid, msinterval)
            mixin_helper.assert_argument_type(2, timerid, "number")
            mixin_helper.assert_argument_type(3, msinterval, "number")
            self:SetTimer__(timerid, msinterval)
            private[self].HandleTimer[timerid] = private[self].HandleTimer[timerid] or {}
        end

        function methods:GetNextTimerID()
            while private[self].HandleTimer[private[self].NextTimerID] do
                private[self].NextTimerID = private[self].NextTimerID + 1
            end
            return private[self].NextTimerID
        end

        function methods:SetNextTimer(msinterval)
            mixin_helper.assert_argument_type(2, msinterval, "number")
            local timerid = mixin.FCMCustomLuaWindow.GetNextTimerID(self)
            mixin.FCMCustomLuaWindow.SetTimer(self, timerid, msinterval)
            return timerid
        end
    end
    if finenv.MajorVersion > 0 or finenv.MinorVersion >= 60 then

        function methods:SetEnableAutoRestorePosition(enabled)
            mixin_helper.assert_argument_type(2, enabled, "boolean")
            private[self].EnableAutoRestorePosition = enabled
        end

        function methods:GetEnableAutoRestorePosition()
            return private[self].EnableAutoRestorePosition
        end

        function methods:SetRestorePositionData(x, y, width, height)
            mixin_helper.assert_argument_type(2, x, "number")
            mixin_helper.assert_argument_type(3, y, "number")
            mixin_helper.assert_argument_type(4, width, "number")
            mixin_helper.assert_argument_type(5, height, "number")
            self:SetRestorePositionOnlyData__(x, y, width, height)
            if private[self].HasBeenShown and not self:WindowExists() then
                private[self].StoredX = x
                private[self].StoredY = y
            end
        end

        function methods:SetRestorePositionOnlyData(x, y)
            mixin_helper.assert_argument_type(2, x, "number")
            mixin_helper.assert_argument_type(3, y, "number")
            self:SetRestorePositionOnlyData__(x, y)
            if private[self].HasBeenShown and not self:WindowExists() then
                private[self].StoredX = x
                private[self].StoredY = y
            end
        end
    end

    function methods:SetEnableDebugClose(enabled)
        mixin_helper.assert_argument_type(2, enabled, "boolean")
        private[self].EnableDebugClose = enabled and true or false
    end

    function methods:GetEnableDebugClose()
        return private[self].EnableDebugClose
    end

    function methods:SetRestoreControlState(enabled)
        mixin_helper.assert_argument_type(2, enabled, "boolean")
        private[self].RestoreControlState = enabled and true or false
    end

    function methods:GetRestoreControlState()
        return private[self].RestoreControlState
    end

    function methods:HasBeenShown()
        return private[self].HasBeenShown
    end

    function methods:ExecuteModal(parent)
        if mixin_helper.is_instance_of(parent, "FCMCustomLuaWindow") and private[self].UseParentMeasurementUnit then
            self:SetMeasurementUnit(parent:GetMeasurementUnit())
        end
        restore_position(self)
        return mixin.FCMCustomWindow.ExecuteModal(self, parent)
    end

    function methods:ShowModeless()
        finenv.RegisterModelessDialog(self)
        restore_position(self)
        return self:ShowModeless__()
    end

    function methods:RunModeless(selection_not_required, default_action_override)
        local modifier_keys_on_invoke = finenv.QueryInvokedModifierKeys and (finenv.QueryInvokedModifierKeys(finale.CMDMODKEY_ALT) or finenv.QueryInvokedModifierKeys(finale.CMDMODKEY_SHIFT))
        local default_action = default_action_override == nil and private[self].HandleOkButtonPressed.Registered or default_action_override
        if modifier_keys_on_invoke and self:HasBeenShown() and default_action then
            default_action(self)
            return
        end
        if finenv.IsRGPLua then

            if self.OkButtonCanClose then
                self.OkButtonCanClose = modifier_keys_on_invoke
            end
            if self:ShowModeless() then
                finenv.RetainLuaState = true
            end
        else
            if not selection_not_required and finenv.Region():IsEmpty() then
                finenv.UI():AlertInfo("Please select a music region before running this script.", "Selection Required")
                return
            end
            self:ExecuteModal(nil)
        end
    end

    function methods:GetMeasurementUnit()
        return private[self].MeasurementUnit
    end

    function methods:SetMeasurementUnit(unit)
        mixin_helper.assert_argument_type(2, unit, "number")
        if unit == private[self].MeasurementUnit then
            return
        end
        if unit == finale.MEASUREMENTUNIT_DEFAULT then
            unit = measurement.get_real_default_unit()
        end
        mixin_helper.force_assert(measurement.is_valid_unit(unit), "Measurement unit is not valid.")
        private[self].MeasurementUnit = unit

        for ctrl in each(self) do
            local func = ctrl.UpdateMeasurementUnit
            if func then
                func(ctrl)
            end
        end
        trigger_measurement_unit_change(self)
    end

    function methods:GetMeasurementUnitName()
        return measurement.get_unit_name(private[self].MeasurementUnit)
    end

    function methods:GetUseParentMeasurementUnit(enabled)
        return private[self].UseParentMeasurementUnit
    end

    function methods:SetUseParentMeasurementUnit(enabled)
        mixin_helper.assert_argument_type(2, enabled, "boolean")
        private[self].UseParentMeasurementUnit = enabled and true or false
    end



    methods.AddHandleMeasurementUnitChange, methods.RemoveHandleMeasurementUnitChange, trigger_measurement_unit_change, each_last_measurement_unit_change = mixin_helper.create_custom_window_change_event(
        {
            name = "last_unit",
            get = function(window)
                return mixin.FCMCustomLuaWindow.GetMeasurementUnit(window)
            end,
            initial = measurement.get_real_default_unit(),
        }
    )

    function methods:CreateMeasurementEdit(x, y, control_name)
        mixin_helper.assert_argument_type(2, x, "number")
        mixin_helper.assert_argument_type(3, y, "number")
        mixin_helper.assert_argument_type(4, control_name, "string", "nil")
        local edit = mixin.FCMCustomWindow.CreateEdit(self, x, y, control_name)
        return mixin.subclass(edit, "FCXCtrlMeasurementEdit")
    end

    function methods:CreateMeasurementUnitPopup(x, y, control_name)
        mixin_helper.assert_argument_type(2, x, "number")
        mixin_helper.assert_argument_type(3, y, "number")
        mixin_helper.assert_argument_type(4, control_name, "string", "nil")
        local popup = mixin.FCMCustomWindow.CreatePopup(self, x, y, control_name)
        return mixin.subclass(popup, "FCXCtrlMeasurementUnitPopup")
    end

    function methods:CreatePageSizePopup(x, y, control_name)
        mixin_helper.assert_argument_type(2, x, "number")
        mixin_helper.assert_argument_type(3, y, "number")
        mixin_helper.assert_argument_type(4, control_name, "string", "nil")
        local popup = mixin.FCMCustomWindow.CreatePopup(self, x, y, control_name)
        return mixin.subclass(popup, "FCXCtrlPageSizePopup")
    end
    return class
end
package.preload["mixin.FCMCustomWindow"] = package.preload["mixin.FCMCustomWindow"] or function()



    local mixin = require("library.mixin")
    local mixin_helper = require("library.mixin_helper")
    local class = {Methods = {}}
    local methods = class.Methods
    local private = setmetatable({}, {__mode = "k"})
    local function create_control(self, func, num_args, ...)
        local control = self["Create" .. func .. "__"](self, ...)
        private[self].Controls[control:GetControlID()] = control
        control:RegisterParent(self)
        local control_name = select(num_args + 1, ...)
        if control_name then
            control_name = type(control_name) == "userdata" and control_name.LuaString or control_name
            if private[self].NamedControls[control_name] then
                error("A control is already registered with the name '" .. control_name .. "'", 2)
            end
            private[self].NamedControls[control_name] = control
        end
        return control
    end

    function class:Init()
        if private[self] then
            return
        end
        private[self] = {
            Controls = {},
            NamedControls = {},
        }
    end


















    for num_args, ctrl_types in pairs({
        [0] = {"CancelButton", "OkButton",},
        [2] = {"Button", "Checkbox", "CloseButton", "DataList", "Edit",
            "ListBox", "Popup", "Slider", "Static", "Switcher", "Tree", "UpDown",
        },
        [3] = {"HorizontalLine", "VerticalLine",},
    }) do
        for _, control_type in pairs(ctrl_types) do
            if not finale.FCCustomWindow.__class["Create" .. control_type] then
                goto continue
            end
            methods["Create" .. control_type] = function(self, ...)
                for i = 1, num_args do
                    mixin_helper.assert_argument_type(i + 1, select(i, ...), "number")
                end
                mixin_helper.assert_argument_type(num_args + 2, select(num_args + 1, ...), "string", "nil", "FCString")
                return create_control(self, control_type, num_args, ...)
            end
            :: continue ::
        end
    end

    function methods:FindControl(control_id)
        mixin_helper.assert_argument_type(2, control_id, "number")
        return private[self].Controls[control_id]
    end

    function methods:GetControl(control_name)
        mixin_helper.assert_argument_type(2, control_name, "string", "FCString")
        return private[self].NamedControls[control_name]
    end

    function methods:Each(class_filter)
        local i = -1
        local v
        local iterator = function()
            repeat
                i = i + 1
                v = mixin.FCMCustomWindow.GetItemAt(self, i)
            until not v or not class_filter or mixin_helper.is_instance_of(v, class_filter)
            return v
        end
        return iterator
    end

    function methods:GetItemAt(index)
        local item = self:GetItemAt__(index)
        return item and private[self].Controls[item:GetControlID()] or item
    end

    function methods:GetParent()
        return private[self].Parent
    end

    function methods:ExecuteModal(parent)
        private[self].Parent = parent
        local ret = self:ExecuteModal__(parent)
        private[self].Parent = nil
        return ret
    end
    return class
end
package.preload["mixin.FCMNoteEntry"] = package.preload["mixin.FCMNoteEntry"] or function()



    local mixin = require("library.mixin")
    local mixin_helper = require("library.mixin_helper")
    local class = {Methods = {}}
    local methods = class.Methods
    local private = setmetatable({}, {__mode = "k"})

    function class:Init()
        if private[self] then
            return
        end
        private[self] = {}
    end

    function methods:RegisterParent(parent)
        mixin_helper.assert_argument_type(2, parent, "FCNoteEntryCell")
        if not private[self].Parent then
            private[self].Parent = parent
        end
    end

    function methods:GetParent()
        return private[self].Parent
    end
    return class
end
package.preload["mixin.FCMNoteEntryCell"] = package.preload["mixin.FCMNoteEntryCell"] or function()



    local mixin = require("library.mixin")
    local mixin_helper = require("library.mixin_helper")
    local class = {Methods = {}}
    local methods = class.Methods

    function methods:GetItemAt(index)
        mixin_helper.assert_argument_type(2, index, "number")
        local item = self:GetItemAt__(index)
        if item then
            item:RegisterParent(self)
        end
        return item
    end
    return class
end
package.preload["mixin.FCMPage"] = package.preload["mixin.FCMPage"] or function()



    local mixin = require("library.mixin")
    local mixin_helper = require("library.mixin_helper")
    local page_size = require("library.page_size")
    local class = {Methods = {}}
    local methods = class.Methods

    function methods:GetSize()
        return page_size.get_page_size(self)
    end

    function methods:SetSize(size)
        mixin_helper.assert_argument_type(2, size, "string")
        mixin_helper.assert(page_size.is_size(size), "'" .. size .. "' is not a valid page size.")
        page_size.set_page_size(self, size)
    end

    function methods:IsBlank()
        return self:GetFirstSystem() == -1
    end
    return class
end
package.preload["mixin.FCMString"] = package.preload["mixin.FCMString"] or function()



    local mixin = require("library.mixin")
    local mixin_helper = require("library.mixin_helper")
    local utils = require("library.utils")
    local measurement = require("library.measurement")
    local class = {Methods = {}}
    local methods = class.Methods

    local unit_overrides = {
        {unit = finale.MEASUREMENTUNIT_EVPUS, overrides = {"EVPUS", "evpus", "e"}},
        {unit = finale.MEASUREMENTUNIT_INCHES, overrides = {"inches", "in", "i", "”"}},
        {unit = finale.MEASUREMENTUNIT_CENTIMETERS, overrides = {"centimeters", "cm", "c"}},

        {unit = finale.MEASUREMENTUNIT_POINTS, overrides = {"points", "pts", "pt"}},
        {unit = finale.MEASUREMENTUNIT_PICAS, overrides = {"picas", "p"}},
        {unit = finale.MEASUREMENTUNIT_SPACES, overrides = {"spaces", "sp", "s"}},
        {unit = finale.MEASUREMENTUNIT_MILLIMETERS, overrides = {"millimeters", "mm", "m"}},
    }
    function split_string_start(str, pattern)
        return string.match(str, "^(" .. pattern .. ")(.*)")
    end
    local function split_number(str, allow_negative)
        return split_string_start(str, (allow_negative and "%-?" or "") .. "%d+%.?%d*")
    end
    local function calculate_picas(whole, fractional)
        fractional = fractional or 0
        return tonumber(whole) * 48 + tonumber(fractional) * 4
    end

    function methods:GetMeasurement(measurementunit)
        mixin_helper.assert_argument_type(2, measurementunit, "number")

        local value = string.gsub(self.LuaString, "%" .. mixin.UI():GetDecimalSeparator(), '.')
        local start_number, remainder = split_number(value, true)
        if not start_number then
            return 0
        end
        if remainder then

            remainder = utils.ltrim(remainder)
            if remainder == "" then
                goto continue
            end
            for _, unit in ipairs(unit_overrides) do
                for _, override in ipairs(unit.overrides) do
                    local a, b = split_string_start(remainder, override)
                    if a then
                        measurementunit = unit.unit
                        if measurementunit == finale.MEASUREMENTUNIT_PICAS then
                            return calculate_picas(start_number, split_number(utils.ltrim(b)))
                        end
                        goto continue
                    end
                end
            end
            :: continue ::
        end
        if measurementunit == finale.MEASUREMENTUNIT_DEFAULT then
            measurementunit = measurement.get_real_default_unit()
        end
        start_number = tonumber(start_number)
        if measurementunit == finale.MEASUREMENTUNIT_EVPUS then
            return start_number
        elseif measurementunit == finale.MEASUREMENTUNIT_INCHES then
            return start_number * 288
        elseif measurementunit == finale.MEASUREMENTUNIT_CENTIMETERS then
            return start_number * 288 / 2.54
        elseif measurementunit == finale.MEASUREMENTUNIT_POINTS then
            return start_number * 4
        elseif measurementunit == finale.MEASUREMENTUNIT_PICAS then
            return start_number * 48
        elseif measurementunit == finale.MEASUREMENTUNIT_SPACES then
            return start_number * 24
        elseif measurementunit == finale.MEASUREMENTUNIT_MILLIMETERS then
            return start_number * 288 / 25.4
        end

        return 0
    end

    function methods:GetRangeMeasurement(measurementunit, minimum, maximum)
        mixin_helper.assert_argument_type(2, measurementunit, "number")
        mixin_helper.assert_argument_type(3, minimum, "number")
        mixin_helper.assert_argument_type(4, maximum, "number")
        return utils.clamp(mixin.FCMString.GetMeasurement(measurementunit), minimum, maximum)
    end

    function methods:SetMeasurement(value, measurementunit)
        mixin_helper.assert_argument_type(2, value, "number")
        mixin_helper.assert_argument_type(3, measurementunit, "number")
        if measurementunit == finale.MEASUREMENTUNIT_PICAS then
            local whole = math.floor(value / 48)
            local fractional = value - whole * 48
            fractional = fractional < 0 and fractional * -1 or fractional
            self.LuaString = whole .. "p" .. utils.to_integer_if_whole(utils.round(fractional / 4, 4))
            return
        end

        if measurementunit == finale.MEASUREMENTUNIT_INCHES then
            value = value / 288
        elseif measurementunit == finale.MEASUREMENTUNIT_CENTIMETERS then
            value = value / 288 * 2.54
        elseif measurementunit == finale.MEASUREMENTUNIT_POINTS then
            value = value / 4
        elseif measurementunit == finale.MEASUREMENTUNIT_SPACES then
            value = value / 24
        elseif measurementunit == finale.MEASUREMENTUNIT_MILLIMETERS then
            value = value / 288 * 25.4
        end
        self.LuaString = tostring(utils.to_integer_if_whole(utils.round(value, 5)))
    end

    function methods:GetMeasurementInteger(measurementunit)
        mixin_helper.assert_argument_type(2, measurementunit, "number")
        return utils.round(mixin.FCMString.GetMeasurement(self, measurementunit))
    end

    function methods:GetRangeMeasurementInteger(measurementunit, minimum, maximum)
        mixin_helper.assert_argument_type(2, measurementunit, "number")
        mixin_helper.assert_argument_type(3, minimum, "number")
        mixin_helper.assert_argument_type(4, maximum, "number")
        return utils.clamp(mixin.FCMString.GetMeasurementInteger(measurementunit), math.ceil(minimum), math.floor(maximum))
    end

    function methods:SetMeasurementInteger(value, measurementunit)
        mixin_helper.assert_argument_type(2, value, "number")
        mixin_helper.assert_argument_type(3, measurementunit, "number")
        mixin.FCMString.SetMeasurement(self, utils.round(value), measurementunit)
    end

    function methods:GetMeasurementEfix(measurementunit)
        mixin_helper.assert_argument_type(2, measurementunit, "number")
        return utils.round(mixin.FCMString.GetMeasurement(self, measurementunit) * 64)
    end

    function methods:GetRangeMeasurementEfix(measurementunit, minimum, maximum)
        mixin_helper.assert_argument_type(2, measurementunit, "number")
        mixin_helper.assert_argument_type(3, minimum, "number")
        mixin_helper.assert_argument_type(4, maximum, "number")
        return utils.clamp(mixin.FCMString.GetMeasurementEfix(measurementunit), math.ceil(minimum), math.floor(maximum))
    end

    function methods:SetMeasurementEfix(value, measurementunit)
        mixin_helper.assert_argument_type(2, value, "number")
        mixin_helper.assert_argument_type(3, measurementunit, "number")
        mixin.FCMString.SetMeasurement(self, utils.round(value) / 64, measurementunit)
    end

    function methods:GetMeasurement10000th(measurementunit)
        mixin_helper.assert_argument_type(2, measurementunit, "number")
        return utils.round(mixin.FCMString.GetMeasurement(self, measurementunit) * 10000)
    end

    function methods:GetRangeMeasurement10000th(measurementunit, minimum, maximum)
        mixin_helper.assert_argument_type(2, measurementunit, "number")
        mixin_helper.assert_argument_type(3, minimum, "number")
        mixin_helper.assert_argument_type(4, maximum, "number")
        return utils.clamp(mixin.FCMString.GetMeasurement10000th(self, measurementunit), math.ceil(minimum), math.floor(maximum))
    end

    function methods:SetMeasurement10000th(value, measurementunit)
        mixin_helper.assert_argument_type(2, value, "number")
        mixin_helper.assert_argument_type(3, measurementunit, "number")
        mixin.FCMString.SetMeasurement(self, utils.round(value) / 10000, measurementunit)
    end
    return class
end
package.preload["mixin.FCMStrings"] = package.preload["mixin.FCMStrings"] or function()



    local mixin = require("library.mixin")
    local mixin_helper = require("library.mixin_helper")
    local library = require("library.general_library")
    local class = {Methods = {}}
    local methods = class.Methods
    local temp_str = finale.FCString()

    function methods:AddCopy(str)
        mixin_helper.assert_argument_type(2, str, "string", "number", "FCString")
        mixin_helper.boolean_to_error(self, "AddCopy", mixin_helper.to_fcstring(str, temp_str))
    end

    function methods:AddCopies(...)
        for i = 1, select("#", ...) do
            local v = select(i, ...)
            mixin_helper.assert_argument_type(i + 1, v, "FCStrings", "FCString", "string", "number")
            if mixin_helper.is_instance_of(v, "FCStrings") then
                for str in each(v) do
                    self:AddCopy__(str)
                end
            else
                mixin.FCStrings.AddCopy(self, v)
            end
        end
    end

    function methods:Find(str)
        mixin_helper.assert_argument_type(2, str, "string", "number", "FCString")
        return self:Find_(mixin_helper.to_fcstring(str, temp_str))
    end

    function methods:FindNocase(str)
        mixin_helper.assert_argument_type(2, str, "string", "number", "FCString")
        return self:FindNocase__(mixin_helper.to_fcstring(str, temp_str))
    end

    function methods:LoadFolderFiles(folderstring)
        mixin_helper.assert_argument_type(2, folderstring, "string", "FCString")
        mixin_helper.boolean_to_error(self, "LoadFolderFiles", mixin_helper.to_fcstring(folderstring, temp_str))
    end

    function methods:LoadSubfolders(folderstring)
        mixin_helper.assert_argument_type(2, folderstring, "string", "FCString")
        mixin_helper.boolean_to_error(self, "LoadSubfolders", mixin_helper.to_fcstring(folderstring, temp_str))
    end

    function methods:LoadSymbolFonts()
        mixin_helper.boolean_to_error(self, "LoadSymbolFonts")
    end

    function methods:LoadSystemFontNames()
        mixin_helper.boolean_to_error(self, "LoadSystemFontNames")
    end

    if finenv.MajorVersion > 0 or finenv.MinorVersion >= 59 then
        function methods:InsertStringAt(str, index)
            mixin_helper.assert_argument_type(2, str, "string", "number", "FCString")
            mixin_helper.assert_argument_type(3, index, "number")
            self:InsertStringAt__(mixin_helper.to_fcstring(str, temp_str), index)
        end
    end

    function methods:CopyFromStringTable(strings)
        mixin_helper.assert_argument_type(2, strings, "table")
        local suffix = self.MixinClass and "__" or ""
        if finenv.MajorVersion == 0 and finenv.MinorVersion < 64 then
            self:ClearAll()
            for _, v in pairs(strings) do
                temp_str.LuaString = tostring(v)
                self["AddCopy" .. suffix](self, temp_str)
            end
        else
            self["CopyFromStringTable" .. suffix](self, strings)
        end
    end

    function methods:CreateStringTable()
        local t = {}
        for str in each(self) do
            table.insert(t, str.LuaString)
        end
        return t
    end
    return class
end
package.preload["mixin.FCMTextExpressionDef"] = package.preload["mixin.FCMTextExpressionDef"] or function()




    local mixin = require("library.mixin")
    local mixin_helper = require("library.mixin_helper")
    local class = {Methods = {}}
    local methods = class.Methods
    local private = setmetatable({}, {__mode = "k"})
    local temp_str = finale.FCString()

    function methods:SaveNewTextBlock(str)
        mixin_helper.assert_argument_type(2, str, "string", "FCString")
        str = mixin_helper.to_fcstring(str, temp_str)
        mixin_helper.boolean_to_error(self, "SaveNewTextBlock", str)
    end

    function methods:AssignToCategory(cat_def)
        mixin_helper.assert_argument_type(2, cat_def, "FCCategoryDef")
        mixin_helper.boolean_to_error(self, "AssignToCategory", cat_def)
    end

    function methods:SetUseCategoryPos(enable)
        mixin_helper.assert_argument_type(2, enable, "boolean")
        mixin_helper.boolean_to_error(self, "SetUseCategoryPos", enable)
    end

    function methods:SetUseCategoryFont(enable)
        mixin_helper.assert_argument_type(2, enable, "boolean")
        mixin_helper.boolean_to_error(self, "SetUseCategoryFont", enable)
    end

    function methods:MakeRehearsalMark(str, measure)
        local do_return = false
        if type(measure) == "nil" then
            measure = str
            str = temp_str
            do_return = true
        else
            mixin_helper.assert_argument_type(2, str, "FCString")
        end
        mixin_helper.assert_argument_type(do_return and 2 or 3, measure, "number")
        mixin_helper.boolean_to_error(self, "MakeRehearsalMark", str, measure)
        if do_return then
            return str.LuaString
        end
    end

    function methods:SaveTextString(str)
        mixin_helper.assert_argument_type(2, str, "string", "FCString")
        str = mixin_helper.to_fcstring(str, temp_str)
        mixin_helper.boolean_to_error(self, "SaveTextString", str)
    end

    function methods:DeleteTextBlock()
        mixin_helper.boolean_to_error(self, "DeleteTextBlock")
    end

    function methods:SetDescription(str)
        mixin_helper.assert_argument_type(2, str, "string", "FCString")
        str = mixin_helper.to_fcstring(str, temp_str)
        self:SetDescription__(str)
    end

    function methods:GetDescription(str)
        mixin_helper.assert_argument_type(2, str, "nil", "FCString")
        local do_return = not str
        str = str or temp_str
        self:GetDescription__(str)
        if do_return then
            return str.LuaString
        end
    end

    function methods:DeepSaveAs(item_num)
        mixin_helper.assert_argument_type(2, item_num, "number")
        mixin_helper.boolean_to_error(self, "DeepSaveAs", item_num)
    end

    function methods:DeepDeleteData()
        mixin_helper.boolean_to_error(self, "DeepDeleteData")
    end
    return class
end
package.preload["mixin.FCMTreeNode"] = package.preload["mixin.FCMTreeNode"] or function()



    local mixin = require("library.mixin")
    local mixin_helper = require("library.mixin_helper")
    local class = {Methods = {}}
    local methods = class.Methods
    local temp_str = finale.FCString()

    function methods:GetText(str)
        mixin_helper.assert_argument_type(2, str, "nil", "FCString")
        local do_return = false
        if not str then
            str = temp_str
            do_return = true
        end
        self:GetText__(str)
        if do_return then
            return str.LuaString
        end
    end

    function methods:SetText(str)
        mixin_helper.assert_argument_type(2, str, "string", "number", "FCString")
        self:SetText__(mixin_helper.to_fcstring(str, temp_str))
    end
    return class
end
package.preload["mixin.FCMUI"] = package.preload["mixin.FCMUI"] or function()



    local mixin = require("library.mixin")
    local mixin_helper = require("library.mixin_helper")
    local class = {Methods = {}}
    local methods = class.Methods
    local temp_str = finale.FCString()

    function methods:GetDecimalSeparator(str)
        mixin_helper.assert_argument_type(2, str, "nil", "FCString")
        local do_return = false
        if not str then
            str = temp_str
            do_return = true
        end
        self:GetDecimalSeparator__(str)
        if do_return then
            return str.LuaString
        end
    end
    return class
end
package.preload["mixin.FCXCtrlMeasurementEdit"] = package.preload["mixin.FCXCtrlMeasurementEdit"] or function()



    local mixin = require("library.mixin")
    local mixin_helper = require("library.mixin_helper")
    local utils = require("library.utils")
    local class = {Parent = "FCMCtrlEdit", Methods = {}}
    local methods = class.Methods
    local private = setmetatable({}, {__mode = "k"})
    local trigger_change
    local each_last_change

    local function convert_type(value, from, to)

        if from ~= "Measurement" then
            value = utils.round(value)
        end
        if from == to then
            return value
        end
        if from == "MeasurementEfix" then
            value = value / 64
        elseif from == "Measurement10000th" then
            value = value / 10000
        end
        if to == "MeasurementEfix" then
            value = value * 64
        elseif to == "Measurement10000th" then
            value = value * 10000
        end
        if to == "Measurement" then
            return value
        end
        return utils.round(value)
    end

    function class:Init()
        if private[self] then
            return
        end
        local parent = self:GetParent()
        mixin_helper.assert(function() return mixin_helper.is_instance_of(parent, "FCMCustomLuaWindow") end, "FCXCtrlMeasurementEdit must have a parent window that is an instance of FCMCustomLuaWindow")
        private[self] = {
            Type = "MeasurementInteger",
            LastMeasurementUnit = parent:GetMeasurementUnit(),
            LastText = mixin.FCMCtrlEdit.GetText(self),
            Value = mixin.FCMCtrlEdit.GetMeasurementInteger(self, parent:GetMeasurementUnit()),
        }
    end



    for method, valid_types in pairs({
        Text = {"string", "number", "FCString"},
        Integer = {"number"},
        Float = {"number"},
    }) do
        methods["Set" .. method] = function(self, value)
            mixin_helper.assert_argument_type(2, value, table.unpack(valid_types))
            mixin.FCMCtrlEdit["Set" .. method](self, value)
            trigger_change(self)
        end
    end

    function methods:GetType()
        return private[self].Type
    end




















    for method, valid_types in pairs({
        Measurement = {"number"},
        MeasurementInteger = {"number"},
        MeasurementEfix = {"number"},
        Measurement10000th = {"number"},
    }) do
        methods["Get" .. method] = function(self)
            local text = mixin.FCMCtrlEdit.GetText(self)
            if (text ~= private[self].LastText) then
                private[self].Value = mixin.FCMCtrlEdit["Get" .. private[self].Type](self, private[self].LastMeasurementUnit)
                private[self].LastText = text
            end
            return convert_type(private[self].Value, private[self].Type, method)
        end
        methods["GetRange" .. method] = function(self, minimum, maximum)
            mixin_helper.assert_argument_type(2, minimum, "number")
            mixin_helper.assert_argument_type(3, maximum, "number")
            minimum = method ~= "Measurement" and math.ceil(minimum) or minimum
            maximum = method ~= "Measurement" and math.floor(maximum) or maximum
            return utils.clamp(mixin.FCXCtrlMeasurementEdit["Get" .. method](self), minimum, maximum)
        end
        methods["Set" .. method] = function (self, value)
            mixin_helper.assert_argument_type(2, value, table.unpack(valid_types))
            private[self].Value = convert_type(value, method, private[self].Type)
            mixin.FCMCtrlEdit["Set" .. private[self].Type](self, private[self].Value, private[self].LastMeasurementUnit)
            private[self].LastText = mixin.FCMCtrlEdit.GetText(self)
            trigger_change(self)
        end
        methods["IsType" .. method] = function(self)
            return private[self].Type == method
        end
        methods["SetType" .. method] = function(self)
            private[self].Value = convert_type(private[self].Value, private[self].Type, method)
            for v in each_last_change(self) do
                v.last_value = convert_type(v.last_value, private[self].Type, method)
            end
            private[self].Type = method
        end
    end

    function methods:UpdateMeasurementUnit()
        local new_unit = self:GetParent():GetMeasurementUnit()
        if private[self].LastMeasurementUnit ~= new_unit then
            local value = mixin.FCXCtrlMeasurementEdit["Get" .. private[self].Type](self)
            private[self].LastMeasurementUnit = new_unit
            mixin.FCXCtrlMeasurementEdit["Set" .. private[self].Type](self, value)
        end
    end



    methods.AddHandleChange, methods.RemoveHandleChange, trigger_change, each_last_change = mixin_helper.create_custom_control_change_event(
        {
            name = "last_value",
            get = function(self)
                return mixin.FCXCtrlMeasurementEdit["Get" .. private[self].Type](self)
            end,
            initial = 0,
        }
    )
    return class
end
package.preload["mixin.FCXCtrlMeasurementUnitPopup"] = package.preload["mixin.FCXCtrlMeasurementUnitPopup"] or function()



    local mixin = require("library.mixin")
    local mixin_helper = require("library.mixin_helper")
    local measurement = require("library.measurement")
    local class = {Parent = "FCMCtrlPopup", Methods = {}}
    local methods = class.Methods
    local private = setmetatable({}, {__mode = "k"})
    local unit_order = {
        finale.MEASUREMENTUNIT_EVPUS, finale.MEASUREMENTUNIT_INCHES, finale.MEASUREMENTUNIT_CENTIMETERS,
        finale.MEASUREMENTUNIT_POINTS, finale.MEASUREMENTUNIT_PICAS, finale.MEASUREMENTUNIT_SPACES,
    }
    local flipped_unit_order = {}
    for k, v in ipairs(unit_order) do
        flipped_unit_order[v] = k
    end

    class.Disabled = {"Clear", "AddString", "AddStrings", "SetStrings", "GetSelectedItem", "SetSelectedItem", "SetSelectedLast",
        "ItemExists", "InsertString", "DeleteItem", "GetItemText", "SetItemText", "AddHandleSelectionChange", "RemoveHandleSelectionChange"}

    function class:Init()
        if private[self] then
            return
        end
        mixin_helper.assert(function() return mixin_helper.is_instance_of(self:GetParent(), "FCMCustomLuaWindow") end, "FCXCtrlMeasurementUnitPopup must have a parent window that is an instance of FCMCustomLuaWindow")
        for _, v in ipairs(unit_order) do
            mixin.FCMCtrlPopup.AddString(self, measurement.get_unit_name(v))
        end
        self:UpdateMeasurementUnit()
        mixin.FCMCtrlPopup.AddHandleSelectionChange(self, function(control)
            control:GetParent():SetMeasurementUnit(unit_order[mixin.FCMCtrlPopup.GetSelectedItem(control) + 1])
        end)
        private[self] = true
    end

    function methods:UpdateMeasurementUnit()
        local unit = self:GetParent():GetMeasurementUnit()
        if unit == unit_order[mixin.FCMCtrlPopup.GetSelectedItem(self) + 1] then
            return
        end
        mixin.FCMCtrlPopup.SetSelectedItem(self, flipped_unit_order[unit] - 1)
    end
    return class
end
package.preload["library.page_size"] = package.preload["library.page_size"] or function()



    local page_size = {}
    local utils = require("library.utils")

    local sizes = {}

    sizes.A3 = {width = 3366, height = 4761}
    sizes.A4 = {width = 2381, height = 3368}
    sizes.A5 = {width = 1678, height = 2380}
    sizes.B4 = {width = 2920, height = 4127}
    sizes.B5 = {width = 1994, height = 2834}
    sizes.Concert = {width = 2592, height = 3456}
    sizes.Executive = {width = 2160, height = 2880}
    sizes.Folio = {width = 2448, height = 3744}
    sizes.Hymn = {width = 1656, height = 2376}
    sizes.Legal = {width = 2448, height = 4032}
    sizes.Letter = {width = 2448, height = 3168}
    sizes.Octavo = {width = 1944, height = 3024}
    sizes.Quarto = {width = 2448, height = 3110}
    sizes.Statement = {width = 1584, height = 2448}
    sizes.Tabloid = {width = 3168, height = 4896}


    function page_size.get_dimensions(size)
        return utils.copy_table(sizes[size])
    end

    function page_size.is_size(size)
        return sizes[size] and true or false
    end

    function page_size.get_size(width, height)

        if height < width then
            local temp = height
            height = width
            width = temp
        end
        for size, dimensions in pairs(sizes) do
            if dimensions.width == width and dimensions.height == height then
                return size
            end
        end
        return nil
    end

    function page_size.get_page_size(page)
        return page_size.get_size(page.Width, page.Height)
    end

    function page_size.set_page_size(page, size)
        if not sizes[size] then
            return
        end
        if page:IsPortrait() then
            page:SetWidth(sizes[size].width)
            page:SetHeight(sizes[size].height)
        else
            page:SetWidth(sizes[size].height)
            page:SetHeight(sizes[size].width)
        end
    end

    local sizes_index
    function page_size.pairs()
        if not sizes_index then
            sizes_index = {}
            for size in pairs(sizes) do
                table.insert(sizes_index, size)
            end
            table.sort(sizes_index)
        end
        local i = 0
        local iterator = function()
            i = i + 1
            if sizes_index[i] == nil then
                return nil
            else
                return sizes_index[i], sizes[sizes_index[i]]
            end
        end
        return iterator
    end
    return page_size
end
package.preload["mixin.FCXCtrlPageSizePopup"] = package.preload["mixin.FCXCtrlPageSizePopup"] or function()



    local mixin = require("library.mixin")
    local mixin_helper = require("library.mixin_helper")
    local measurement = require("library.measurement")
    local page_size = require("library.page_size")
    local class = {Parent = "FCMCtrlPopup", Methods = {}}
    local methods = class.Methods
    local private = setmetatable({}, {__mode = "k"})
    local trigger_page_size_change
    local each_last_page_size_change
    local temp_str = finale.FCString()

    class.Disabled = {"Clear", "AddString", "AddStrings", "SetStrings", "GetSelectedItem", "SetSelectedItem", "SetSelectedLast",
        "ItemExists", "InsertString", "DeleteItem", "GetItemText", "SetItemText", "AddHandleSelectionChange", "RemoveHandleSelectionChange"}
    local function repopulate(control)
        local unit = mixin_helper.is_instance_of(control:GetParent(), "FCXCustomLuaWindow") and control:GetParent():GetMeasurementUnit() or measurement.get_real_default_unit()
        if private[control].LastUnit == unit then
            return
        end
        local suffix = measurement.get_unit_abbreviation(unit)
        local selection = mixin.FCMCtrlPopup.GetSelectedItem(control)

        mixin.FCMCtrlPopup.Clear(control)
        for size, dimensions in page_size.pairs() do
            local str = size .. " ("
            temp_str:SetMeasurement(dimensions.width, unit)
            str = str .. temp_str.LuaString .. suffix .. " x "
            temp_str:SetMeasurement(dimensions.height, unit)
            str = str .. temp_str.LuaString .. suffix .. ")"
            mixin.FCMCtrlPopup.AddString(control, str)
        end
        mixin.FCMCtrlPopup.SetSelectedItem(control, selection)
        private[control].LastUnit = unit
    end

    function class:Init()
        if private[self] then
            return
        end
        private[self] = {}
        repopulate(self)
    end

    function methods:GetSelectedPageSize(str)
        mixin_helper.assert_argument_type(2, str, "FCString", "nil")
        local size = mixin.FCMCtrlPopup.GetSelectedString(self)
        if size then
           size = size:match("(.+) %(")
        end
        if str then
            str.LuaString = size or ""
        else
            return size
        end
    end

    function methods:SetSelectedPageSize(size)
        mixin_helper.assert_argument_type(2, size, "string", "FCString")

        size = type(size) == "userdata" and size.LuaString or tostring(size)
        mixin_helper.assert(page_size.is_size(size), "'" .. size .. "' is not a valid page size.")
        local index = 0
        for s in page_size.pairs() do
            if size == s then
                if index ~= mixin.FCMCtrlPopup.GetSelectedItem(self) then
                    mixin.FCMCtrlPopup.SetSelectedItem(self, index)
                    trigger_page_size_change(self)
                end
                return
            end
            index = index + 1
        end
    end

    function methods:UpdateMeasurementUnit()
        repopulate(self)
    end



    methods.AddHandlePageSizeChange, methods.RemoveHandlePageSizeChange, trigger_page_size_change, each_last_page_size_change = mixin_helper.create_custom_control_change_event(
        {
            name = "last_page_size",
            get = function(ctrl)
                return mixin.FCXCtrlPageSizePopup.GetSelectedPageSize(ctrl)
            end,
            initial = false,
        }
    )
    return class
end
package.preload["mixin.FCXCtrlUpDown"] = package.preload["mixin.FCXCtrlUpDown"] or function()



    local mixin = require("library.mixin")
    local mixin_helper = require("library.mixin_helper")
    local class = {Parent = "FCMCtrlUpDown", Methods = {}}
    local methods = class.Methods
    local private = setmetatable({}, {__mode = "k"})
    local temp_str = finale.FCString()

    local function enum_edit_type(edit, edit_type)
        if edit_type == "Integer" then
            return 1
        else
            if edit:IsTypeMeasurement() then
                return 2
            elseif edit:IsTypeMeasurementInteger() then
                return 3
            elseif edit:IsTypeMeasurementEfix() then
                return 4
            end
        end
    end
    local default_measurement_steps = {
        [finale.MEASUREMENTUNIT_EVPUS] = {value = 1, is_evpus = true},
        [finale.MEASUREMENTUNIT_INCHES] = {value = 0.03125, is_evpus = false},
        [finale.MEASUREMENTUNIT_CENTIMETERS] = {value = 0.01, is_evpus = false},
        [finale.MEASUREMENTUNIT_POINTS] = {value = 0.25, is_evpus = false},
        [finale.MEASUREMENTUNIT_PICAS] = {value = 1, is_evpus = true},
        [finale.MEASUREMENTUNIT_SPACES] = {value = 0.125, is_evpus = false},
    }
    local default_efix_steps = {
        [finale.MEASUREMENTUNIT_EVPUS] = {value = 0.015625, is_evpus = true},
        [finale.MEASUREMENTUNIT_INCHES] = {value = 0.03125, is_evpus = false},
        [finale.MEASUREMENTUNIT_CENTIMETERS] = {value = 0.001, is_evpus = false},
        [finale.MEASUREMENTUNIT_POINTS] = {value = 0.03125, is_evpus = false},
        [finale.MEASUREMENTUNIT_PICAS] = {value = 0.015625, is_evpus = true},
        [finale.MEASUREMENTUNIT_SPACES] = {value = 0.03125, is_evpus = false},
    }

    function class:Init()
        if private[self] then
            return
        end
        mixin_helper.assert(function() return mixin_helper.is_instance_of(self:GetParent(), "FCXCustomLuaWindow") end, "FCXCtrlUpDown must have a parent window that is an instance of FCXCustomLuaWindow")
        private[self] = {
            IntegerStepSize = 1,
            MeasurementSteps = {},
            AlignWhenMoving = true,
        }
        self:AddHandlePress(function(self, delta)
            if not private[self].ConnectedEdit then
                return
            end
            local edit = private[self].ConnectedEdit
            local edit_type = enum_edit_type(edit, private[self].ConnectedEditType)
            local unit = self:GetParent():GetMeasurementUnit()
            local separator = mixin.UI():GetDecimalSeparator()
            local step_def
            if edit_type == 1 then
                step_def = {value = private[self].IntegerStepSize}
            else
                step_def = private[self].MeasurementSteps[unit] or (edit_type == 4 and default_efix_steps[unit]) or default_measurement_steps[unit]
            end

            local value
            if edit_type == 1 then
                value = edit:GetText():match("^%-*[0-9%.%,%" .. separator .. "-]+")
                value = value and tonumber(value) or 0
            else
                if step_def.is_evpus then
                    value = edit:GetMeasurement()
                else

                    temp_str:SetMeasurement(edit:GetMeasurement(), unit)
                    value = temp_str.LuaString:gsub("%" .. separator, ".")
                    value = tonumber(value)
                end
            end

            if private[self].AlignWhenMoving then

                local num_steps = tonumber(tostring(value / step_def.value))
                if num_steps ~= math.floor(num_steps) then
                    if delta > 0 then
                        value = math.ceil(num_steps) * step_def.value
                        delta = delta - 1
                    elseif delta < 0 then
                        value = math.floor(num_steps) * step_def.value
                        delta = delta + 1
                    end
                end
            end

            local new_value = value + delta * step_def.value

            if edit_type == 1 then
                self:SetValue(new_value)
            else
                if step_def.is_evpus then
                    self:SetValue(edit_type == 4 and new_value * 64 or new_value)
                else

                    temp_str.LuaString = tostring(new_value)
                    local new_evpus = temp_str:GetMeasurement(unit)
                    if new_evpus < private[self].Minimum or new_evpus > private[self].Maximum then
                        self:SetValue(edit_type == 4 and new_evpus * 64 or new_evpus)
                    else
                        edit:SetText(temp_str.LuaString:gsub("%.", separator))
                    end
                end
            end
        end)
    end

    function methods:GetConnectedEdit()
        return private[self].ConnectedEdit
    end

    function methods:ConnectIntegerEdit(control, minimum, maximum)
        mixin_helper.assert_argument_type(2, control, "FCMCtrlEdit")
        mixin_helper.assert_argument_type(3, minimum, "number")
        mixin_helper.assert_argument_type(4, maximum, "number")
        mixin_helper.assert(function() return not mixin_helper.is_instance_of(control, "FCXCtrlMeasurementEdit") end, "A measurement edit cannot be connected as an integer edit.")
        private[self].ConnectedEdit = control
        private[self].ConnectedEditType = "Integer"
        private[self].Minimum = minimum
        private[self].Maximum = maximum
    end

    function methods:ConnectMeasurementEdit(control, minimum, maximum)
        mixin_helper.assert_argument_type(2, control, "FCXCtrlMeasurementEdit")
        mixin_helper.assert_argument_type(3, minimum, "number")
        mixin_helper.assert_argument_type(4, maximum, "number")
        private[self].ConnectedEdit = control
        private[self].ConnectedEditType = "Measurement"
        private[self].Minimum = minimum
        private[self].Maximum = maximum
    end

    function methods:SetIntegerStepSize(value)
        mixin_helper.assert_argument_type(2, value, "number")
        private[self].IntegerStepSize = value
    end

    function methods:SetEVPUsStepSize(value)
        mixin_helper.assert_argument_type(2, value, "number")
        private[self].MeasurementSteps[finale.MEASUREMENTUNIT_EVPUS] = {value = value, is_evpus = true}
    end

    function methods:SetInchesStepSize(value, is_evpus)
        mixin_helper.assert_argument_type(2, value, "number")
        mixin_helper.assert_argument_type(3, is_evpus, "boolean", "nil")
        private[self].MeasurementSteps[finale.MEASUREMENTUNIT_INCHES] = {
            value = value,
            is_evpus = is_evpus and true or false,
        }
    end

    function methods:SetCentimetersStepSize(value, is_evpus)
        mixin_helper.assert_argument_type(2, value, "number")
        mixin_helper.assert_argument_type(3, is_evpus, "boolean", "nil")
        private[self].MeasurementSteps[finale.MEASUREMENTUNIT_CENTIMETERS] = {
            value = value,
            is_evpus = is_evpus and true or false,
        }
    end

    function methods:SetPointsStepSize(value, is_evpus)
        mixin_helper.assert_argument_type(2, value, "number")
        mixin_helper.assert_argument_type(3, is_evpus, "boolean", "nil")
        private[self].MeasurementSteps[finale.MEASUREMENTUNIT_POINTS] = {
            value = value,
            is_evpus = is_evpus and true or false,
        }
    end

    function methods:SetPicasStepSize(value, is_evpus)
        mixin_helper.assert_argument_type(2, value, "number", "string")
        if not is_evpus then
            temp_str:SetText(tostring(value))
            value = temp_str:GetMeasurement(finale.MEASUREMENTUNIT_PICAS)
        end
        private[self].MeasurementSteps[finale.MEASUREMENTUNIT_PICAS] = {value = value, is_evpus = true}
    end

    function methods:SetSpacesStepSize(value, is_evpus)
        mixin_helper.assert_argument_type(2, value, "number")
        mixin_helper.assert_argument_type(3, is_evpus, "boolean", "nil")
        private[self].MeasurementSteps[finale.MEASUREMENTUNIT_SPACES] = {
            value = value,
            is_evpus = is_evpus and true or false,
        }
    end

    function methods:SetAlignWhenMoving(on)
        mixin_helper.assert_argument_type(2, on, "boolean")
        private[self].AlignWhenMoving = on
    end

    function methods:GetValue()
        if not private[self].ConnectedEdit then
            return
        end
        local edit = private[self].ConnectedEdit
        if private[self].ConnectedEditType == "Measurement" then
            return edit["Get" .. edit:GetType()](edit, private[self].Minimum, private[self].Maximum)
        else
            return edit:GetRangeInteger(private[self].Minimum, private[self].Maximum)
        end
    end

    function methods:SetValue(value)
        mixin_helper.assert_argument_type(2, value, "number")
        mixin_helper.assert(private[self].ConnectedEdit, "Unable to set value: no connected edit.")

        value = value < private[self].Minimum and private[self].Minimum or value
        value = value > private[self].Maximum and private[self].Maximum or value
        local edit = private[self].ConnectedEdit
        if private[self].ConnectedEditType == "Measurement" then
            edit["Set" .. edit:GetType()](edit, value)
        else
            edit:SetInteger(value)
        end
    end

    function methods:GetMinimum()
        return private[self].Minimum
    end

    function methods:GetMaximum()
        return private[self].Maximum
    end

    function methods:SetRange(minimum, maximum)
        mixin_helper.assert_argument_type(2, minimum, "number")
        mixin_helper.assert_argument_type(3, maximum, "number")
        private[self].Minimum = minimum
        private[self].Maximum = maximum
    end
    return class
end
package.preload["library.measurement"] = package.preload["library.measurement"] or function()

    local measurement = {}
    local unit_names = {
        [finale.MEASUREMENTUNIT_EVPUS] = "EVPUs",
        [finale.MEASUREMENTUNIT_INCHES] = "Inches",
        [finale.MEASUREMENTUNIT_CENTIMETERS] = "Centimeters",
        [finale.MEASUREMENTUNIT_POINTS] = "Points",
        [finale.MEASUREMENTUNIT_PICAS] = "Picas",
        [finale.MEASUREMENTUNIT_SPACES] = "Spaces",
    }
    local unit_suffixes = {
        [finale.MEASUREMENTUNIT_EVPUS] = "e",
        [finale.MEASUREMENTUNIT_INCHES] = "i",
        [finale.MEASUREMENTUNIT_CENTIMETERS] = "c",
        [finale.MEASUREMENTUNIT_POINTS] = "pt",
        [finale.MEASUREMENTUNIT_PICAS] = "p",
        [finale.MEASUREMENTUNIT_SPACES] = "s",
    }
    local unit_abbreviations = {
        [finale.MEASUREMENTUNIT_EVPUS] = "ev",
        [finale.MEASUREMENTUNIT_INCHES] = "in",
        [finale.MEASUREMENTUNIT_CENTIMETERS] = "cm",
        [finale.MEASUREMENTUNIT_POINTS] = "pt",
        [finale.MEASUREMENTUNIT_PICAS] = "pc",
        [finale.MEASUREMENTUNIT_SPACES] = "sp",
    }

    function measurement.convert_to_EVPUs(text)
        local str = finale.FCString()
        str.LuaString = text
        return str:GetMeasurement(finale.MEASUREMENTUNIT_DEFAULT)
    end

    function measurement.get_unit_name(unit)
        if unit == finale.MEASUREMENTUNIT_DEFAULT then
            unit = measurement.get_real_default_unit()
        end
        return unit_names[unit]
    end

    function measurement.get_unit_suffix(unit)
        if unit == finale.MEASUREMENTUNIT_DEFAULT then
            unit = measurement.get_real_default_unit()
        end
        return unit_suffixes[unit]
    end

    function measurement.get_unit_abbreviation(unit)
        if unit == finale.MEASUREMENTUNIT_DEFAULT then
            unit = measurement.get_real_default_unit()
        end
        return unit_abbreviations[unit]
    end

    function measurement.is_valid_unit(unit)
        return unit_names[unit] and true or false
    end

    function measurement.get_real_default_unit()
        local str = finale.FCString()
        finenv.UI():GetDecimalSeparator(str)
        local separator = str.LuaString
        str:SetMeasurement(72, finale.MEASUREMENTUNIT_DEFAULT)
        if str.LuaString == "72" then
            return finale.MEASUREMENTUNIT_EVPUS
        elseif str.LuaString == "0" .. separator .. "25" then
            return finale.MEASUREMENTUNIT_INCHES
        elseif str.LuaString == "0" .. separator .. "635" then
            return finale.MEASUREMENTUNIT_CENTIMETERS
        elseif str.LuaString == "18" then
            return finale.MEASUREMENTUNIT_POINTS
        elseif str.LuaString == "1p6" then
            return finale.MEASUREMENTUNIT_PICAS
        elseif str.LuaString == "3" then
            return finale.MEASUREMENTUNIT_SPACES
        end
    end
    return measurement
end
package.preload["mixin.FCXCustomLuaWindow"] = package.preload["mixin.FCXCustomLuaWindow"] or function()



    local mixin = require("library.mixin")
    local utils = require("library.utils")
    local mixin_helper = require("library.mixin_helper")
    local measurement = require("library.measurement")
    local class = {Parent = "FCMCustomLuaWindow", Methods = {}}
    local methods = class.Methods
    local trigger_measurement_unit_change
    local each_last_measurement_unit_change

    function class:Init()
        self:SetEnableDebugClose(true)
    end

    function methods:CreateUpDown(x, y, control_name)
        mixin_helper.assert_argument_type(2, x, "number")
        mixin_helper.assert_argument_type(3, y, "number")
        mixin_helper.assert_argument_type(4, control_name, "string", "nil")
        local updown = mixin.FCMCustomWindow.CreateUpDown(self, x, y, control_name)
        return mixin.subclass(updown, "FCXCtrlUpDown")
    end
    return class
end
package.preload["library.lua_compatibility"] = package.preload["library.lua_compatibility"] or function()



    if not math.type then
        math.type = function(value)
            if type(value) == "number" then
                local _, fractional = math.modf(value)
                return fractional == 0 and "integer" or "float"
            end
            return nil
        end
    end
    if not math.tointeger then
        math.tointeger = function(value)
            return type(value) == "number" and math.floor(value) or nil
        end
    end
    return true
end
package.preload["library.utils"] = package.preload["library.utils"] or function()

    local utils = {}




    function utils.copy_table(t)
        if type(t) == "table" then
            local new = {}
            for k, v in pairs(t) do
                new[utils.copy_table(k)] = utils.copy_table(v)
            end
            setmetatable(new, utils.copy_table(getmetatable(t)))
            return new
        else
            return t
        end
    end

    function utils.table_remove_first(t, value)
        for k = 1, #t do
            if t[k] == value then
                table.remove(t, k)
                return
            end
        end
    end

    function utils.iterate_keys(t)
        local a, b, c = pairs(t)
        return function()
            c = a(b, c)
            return c
        end
    end

    function utils.round(value, places)
        places = places or 0
        local multiplier = 10^places
        local ret = math.floor(value * multiplier + 0.5)

        return places == 0 and ret or ret / multiplier
    end

    function utils.to_integer_if_whole(value)
        local int = math.floor(value)
        return value == int and int or value
    end

    function utils.calc_roman_numeral(num)
        local thousands = {'M','MM','MMM'}
        local hundreds = {'C','CC','CCC','CD','D','DC','DCC','DCCC','CM'}
        local tens = {'X','XX','XXX','XL','L','LX','LXX','LXXX','XC'}	
        local ones = {'I','II','III','IV','V','VI','VII','VIII','IX'}
        local roman_numeral = ''
        if math.floor(num/1000)>0 then roman_numeral = roman_numeral..thousands[math.floor(num/1000)] end
        if math.floor((num%1000)/100)>0 then roman_numeral=roman_numeral..hundreds[math.floor((num%1000)/100)] end
        if math.floor((num%100)/10)>0 then roman_numeral=roman_numeral..tens[math.floor((num%100)/10)] end
        if num%10>0 then roman_numeral = roman_numeral..ones[num%10] end
        return roman_numeral
    end

    function utils.calc_ordinal(num)
        local units = num % 10
        local tens = num % 100
        if units == 1 and tens ~= 11 then
            return num .. "st"
        elseif units == 2 and tens ~= 12 then
            return num .. "nd"
        elseif units == 3 and tens ~= 13 then
            return num .. "rd"
        end
        return num .. "th"
    end

    function utils.calc_alphabet(num)
        local letter = ((num - 1) % 26) + 1
        local n = math.floor((num - 1) / 26)
        return string.char(64 + letter) .. (n > 0 and n or "")
    end

    function utils.clamp(num, minimum, maximum)
        return math.min(math.max(num, minimum), maximum)
    end

    function utils.ltrim(str)
        return string.match(str, "^%s*(.*)")
    end

    function utils.rtrim(str)
        return string.match(str, "(.-)%s*$")
    end

    function utils.trim(str)
        return utils.ltrim(utils.rtrim(str))
    end

    local pcall_wrapper
    local rethrow_placeholder = "tryfunczzz"
    local pcall_line = debug.getinfo(1, "l").currentline + 2
    function utils.call_and_rethrow(levels, tryfunczzz, ...)
        return pcall_wrapper(levels, pcall(function(...) return 1, tryfunczzz(...) end, ...))

    end

    local source = debug.getinfo(1, "S").source
    local source_is_file = source:sub(1, 1) == "@"
    if source_is_file then
        source = source:sub(2)
    end

    pcall_wrapper = function(levels, success, result, ...)
        if not success then
            local file
            local line
            local msg
            file, line, msg = result:match("([a-zA-Z]-:?[^:]+):([0-9]+): (.+)")
            msg = msg or result
            local file_is_truncated = file and file:sub(1, 3) == "..."
            file = file_is_truncated and file:sub(4) or file



            if file
                and line
                and source_is_file
                and (file_is_truncated and source:sub(-1 * file:len()) == file or file == source)
                and tonumber(line) == pcall_line
            then
                local d = debug.getinfo(levels, "n")

                msg = msg:gsub("'" .. rethrow_placeholder .. "'", "'" .. (d.name or "") .. "'")

                if d.namewhat == "method" then
                    local arg = msg:match("^bad argument #(%d+)")
                    if arg then
                        msg = msg:gsub("#" .. arg, "#" .. tostring(tonumber(arg) - 1), 1)
                    end
                end
                error(msg, levels + 1)


            else
                error(result, 0)
            end
        end
        return ...
    end

    function utils.rethrow_placeholder()
        return "'" .. rethrow_placeholder .. "'"
    end

    function utils.require_embedded(library_name)
        return require(library_name)
    end
    return utils
end
package.preload["library.client"] = package.preload["library.client"] or function()

    local client = {}
    local function to_human_string(feature)
        return string.gsub(feature, "_", " ")
    end
    local function requires_later_plugin_version(feature)
        if feature then
            return "This script uses " .. to_human_string(feature) .. "which is only available in a later version of RGP Lua. Please update RGP Lua instead to use this script."
        end
        return "This script requires a later version of RGP Lua. Please update RGP Lua instead to use this script."
    end
    local function requires_rgp_lua(feature)
        if feature then
            return "This script uses " .. to_human_string(feature) .. " which is not available on JW Lua. Please use RGP Lua instead to use this script."
        end
        return "This script requires RGP Lua, the successor of JW Lua. Please use RGP Lua instead to use this script."
    end
    local function requires_plugin_version(version, feature)
        if tonumber(version) <= 0.54 then
            if feature then
                return "This script uses " .. to_human_string(feature) .. " which requires RGP Lua or JW Lua version " .. version ..
                           " or later. Please update your plugin to use this script."
            end
            return "This script requires RGP Lua or JW Lua version " .. version .. " or later. Please update your plugin to use this script."
        end
        if feature then
            return "This script uses " .. to_human_string(feature) .. " which requires RGP Lua version " .. version .. " or later. Please update your plugin to use this script."
        end
        return "This script requires RGP Lua version " .. version .. " or later. Please update your plugin to use this script."
    end
    local function requires_finale_version(version, feature)
        return "This script uses " .. to_human_string(feature) .. ", which is only available on Finale " .. version .. " or later"
    end

    function client.get_raw_finale_version(major, minor, build)
        local retval = bit32.bor(bit32.lshift(math.floor(major), 24), bit32.lshift(math.floor(minor), 20))
        if build then
            retval = bit32.bor(retval, math.floor(build))
        end
        return retval
    end

    function client.get_lua_plugin_version()
        local num_string = tostring(finenv.MajorVersion) .. "." .. tostring(finenv.MinorVersion)
        return tonumber(num_string)
    end
    local features = {
        clef_change = {
            test = client.get_lua_plugin_version() >= 0.60,
            error = requires_plugin_version("0.58", "a clef change"),
        },
        ["FCKeySignature::CalcTotalChromaticSteps"] = {
            test = finenv.IsRGPLua and finale.FCKeySignature.__class.CalcTotalChromaticSteps,
            error = requires_later_plugin_version("a custom key signature"),
        },
        ["FCCategory::SaveWithNewType"] = {
            test = client.get_lua_plugin_version() >= 0.58,
            error = requires_plugin_version("0.58"),
        },
        ["finenv.QueryInvokedModifierKeys"] = {
            test = finenv.IsRGPLua and finenv.QueryInvokedModifierKeys,
            error = requires_later_plugin_version(),
        },
        ["FCCustomLuaWindow::ShowModeless"] = {
            test = finenv.IsRGPLua,
            error = requires_rgp_lua("a modeless dialog")
        },
        ["finenv.RetainLuaState"] = {
            test = finenv.IsRGPLua and finenv.RetainLuaState ~= nil,
            error = requires_later_plugin_version(),
        },
        smufl = {
            test = finenv.RawFinaleVersion >= client.get_raw_finale_version(27, 1),
            error = requires_finale_version("27.1", "a SMUFL font"),
        },
    }

    function client.supports(feature)
        if features[feature].test == nil then
            error("a test does not exist for feature " .. feature, 2)
        end
        return features[feature].test
    end

    function client.assert_supports(feature)
        local error_level = finenv.DebugEnabled and 2 or 0
        if not client.supports(feature) then
            if features[feature].error then
                error(features[feature].error, error_level)
            end

            error("Your Finale version does not support " .. to_human_string(feature), error_level)
        end
        return true
    end
    return client
end
package.preload["library.general_library"] = package.preload["library.general_library"] or function()

    local library = {}
    local utils = require("library.utils")
    local client = require("library.client")

    function library.group_overlaps_region(staff_group, region)
        if region:IsFullDocumentSpan() then
            return true
        end
        local staff_exists = false
        local sys_staves = finale.FCSystemStaves()
        sys_staves:LoadAllForRegion(region)
        for sys_staff in each(sys_staves) do
            if staff_group:ContainsStaff(sys_staff:GetStaff()) then
                staff_exists = true
                break
            end
        end
        if not staff_exists then
            return false
        end
        if (staff_group.StartMeasure > region.EndMeasure) or (staff_group.EndMeasure < region.StartMeasure) then
            return false
        end
        return true
    end

    function library.group_is_contained_in_region(staff_group, region)
        if not region:IsStaffIncluded(staff_group.StartStaff) then
            return false
        end
        if not region:IsStaffIncluded(staff_group.EndStaff) then
            return false
        end
        return true
    end

    function library.staff_group_is_multistaff_instrument(staff_group)
        local multistaff_instruments = finale.FCMultiStaffInstruments()
        multistaff_instruments:LoadAll()
        for inst in each(multistaff_instruments) do
            if inst:ContainsStaff(staff_group.StartStaff) and (inst.GroupID == staff_group:GetItemID()) then
                return true
            end
        end
        return false
    end

    function library.get_selected_region_or_whole_doc()
        local sel_region = finenv.Region()
        if sel_region:IsEmpty() then
            sel_region:SetFullDocument()
        end
        return sel_region
    end

    function library.get_first_cell_on_or_after_page(page_num)
        local curr_page_num = page_num
        local curr_page = finale.FCPage()
        local got1 = false

        while curr_page:Load(curr_page_num) do
            if curr_page:GetFirstSystem() > 0 then
                got1 = true
                break
            end
            curr_page_num = curr_page_num + 1
        end
        if got1 then
            local staff_sys = finale.FCStaffSystem()
            staff_sys:Load(curr_page:GetFirstSystem())
            return finale.FCCell(staff_sys.FirstMeasure, staff_sys.TopStaff)
        end

        local end_region = finale.FCMusicRegion()
        end_region:SetFullDocument()
        return finale.FCCell(end_region.EndMeasure, end_region.EndStaff)
    end

    function library.get_top_left_visible_cell()
        if not finenv.UI():IsPageView() then
            local all_region = finale.FCMusicRegion()
            all_region:SetFullDocument()
            return finale.FCCell(finenv.UI():GetCurrentMeasure(), all_region.StartStaff)
        end
        return library.get_first_cell_on_or_after_page(finenv.UI():GetCurrentPage())
    end

    function library.get_top_left_selected_or_visible_cell()
        local sel_region = finenv.Region()
        if not sel_region:IsEmpty() then
            return finale.FCCell(sel_region.StartMeasure, sel_region.StartStaff)
        end
        return library.get_top_left_visible_cell()
    end

    function library.is_default_measure_number_visible_on_cell(meas_num_region, cell, staff_system, current_is_part)
        local staff = finale.FCCurrentStaffSpec()
        if not staff:LoadForCell(cell, 0) then
            return false
        end
        if meas_num_region:GetShowOnTopStaff() and (cell.Staff == staff_system.TopStaff) then
            return true
        end
        if meas_num_region:GetShowOnBottomStaff() and (cell.Staff == staff_system:CalcBottomStaff()) then
            return true
        end
        if staff.ShowMeasureNumbers then
            return not meas_num_region:GetExcludeOtherStaves(current_is_part)
        end
        return false
    end

    function library.calc_parts_boolean_for_measure_number_region(meas_num_region, for_part)
        if meas_num_region.UseScoreInfoForParts then
            return false
        end
        if nil == for_part then
            return finenv.UI():IsPartView()
        end
        return for_part
    end

    function library.is_default_number_visible_and_left_aligned(meas_num_region, cell, system, current_is_part, is_for_multimeasure_rest)
        current_is_part = library.calc_parts_boolean_for_measure_number_region(meas_num_region, current_is_part)
        if is_for_multimeasure_rest and meas_num_region:GetShowOnMultiMeasureRests(current_is_part) then
            if (finale.MNALIGN_LEFT ~= meas_num_region:GetMultiMeasureAlignment(current_is_part)) then
                return false
            end
        elseif (cell.Measure == system.FirstMeasure) then
            if not meas_num_region:GetShowOnSystemStart() then
                return false
            end
            if (finale.MNALIGN_LEFT ~= meas_num_region:GetStartAlignment(current_is_part)) then
                return false
            end
        else
            if not meas_num_region:GetShowMultiples(current_is_part) then
                return false
            end
            if (finale.MNALIGN_LEFT ~= meas_num_region:GetMultipleAlignment(current_is_part)) then
                return false
            end
        end
        return library.is_default_measure_number_visible_on_cell(meas_num_region, cell, system, current_is_part)
    end

    function library.update_layout(from_page, unfreeze_measures)
        from_page = from_page or 1
        unfreeze_measures = unfreeze_measures or false
        local page = finale.FCPage()
        if page:Load(from_page) then
            page:UpdateLayout(unfreeze_measures)
        end
    end

    function library.get_current_part()
        local part = finale.FCPart(finale.PARTID_CURRENT)
        part:Load(part.ID)
        return part
    end

    function library.get_score()
        local part = finale.FCPart(finale.PARTID_SCORE)
        part:Load(part.ID)
        return part
    end

    function library.get_page_format_prefs()
        local current_part = library.get_current_part()
        local page_format_prefs = finale.FCPageFormatPrefs()
        local success = false
        if current_part:IsScore() then
            success = page_format_prefs:LoadScore()
        else
            success = page_format_prefs:LoadParts()
        end
        return page_format_prefs, success
    end
    local calc_smufl_directory = function(for_user)
        local is_on_windows = finenv.UI():IsOnWindows()
        local do_getenv = function(win_var, mac_var)
            if finenv.UI():IsOnWindows() then
                return win_var and os.getenv(win_var) or ""
            else
                return mac_var and os.getenv(mac_var) or ""
            end
        end
        local smufl_directory = for_user and do_getenv("LOCALAPPDATA", "HOME") or do_getenv("COMMONPROGRAMFILES")
        if not is_on_windows then
            smufl_directory = smufl_directory .. "/Library/Application Support"
        end
        smufl_directory = smufl_directory .. "/SMuFL/Fonts/"
        return smufl_directory
    end

    function library.get_smufl_font_list()
        local osutils = finenv.EmbeddedLuaOSUtils and utils.require_embedded("luaosutils")
        local font_names = {}
        local add_to_table = function(for_user)
            local smufl_directory = calc_smufl_directory(for_user)
            local get_dirs = function()
                local options = finenv.UI():IsOnWindows() and "/b /ad" or "-1"
                if osutils then
                    return osutils.process.list_dir(smufl_directory, options)
                end

                local cmd = finenv.UI():IsOnWindows() and "dir " or "ls "
                local handle = io.popen(cmd .. options .. " \"" .. smufl_directory .. "\"")
                local retval = handle:read("*a")
                handle:close()
                return retval
            end
            local is_font_available = function(dir)
                local fc_dir = finale.FCString()
                fc_dir.LuaString = dir
                return finenv.UI():IsFontAvailable(fc_dir)
            end
            local dirs = get_dirs() or ""
            for dir in dirs:gmatch("([^\r\n]*)[\r\n]?") do
                if not dir:find("%.") then
                    dir = dir:gsub(" Bold", "")
                    dir = dir:gsub(" Italic", "")
                    local fc_dir = finale.FCString()
                    fc_dir.LuaString = dir
                    if font_names[dir] or is_font_available(dir) then
                        font_names[dir] = for_user and "user" or "system"
                    end
                end
            end
        end
        add_to_table(false)
        add_to_table(true)
        return font_names
    end

    function library.get_smufl_metadata_file(font_info)
        if not font_info then
            font_info = finale.FCFontInfo()
            font_info:LoadFontPrefs(finale.FONTPREF_MUSIC)
        end
        local try_prefix = function(prefix, font_info)
            local file_path = prefix .. font_info.Name .. "/" .. font_info.Name .. ".json"
            return io.open(file_path, "r")
        end
        local user_file = try_prefix(calc_smufl_directory(true), font_info)
        if user_file then
            return user_file
        end
        return try_prefix(calc_smufl_directory(false), font_info)
    end

    function library.is_font_smufl_font(font_info)
        if not font_info then
            font_info = finale.FCFontInfo()
            font_info:LoadFontPrefs(finale.FONTPREF_MUSIC)
        end
        if client.supports("smufl") then
            if nil ~= font_info.IsSMuFLFont then
                return font_info.IsSMuFLFont
            end
        end
        local smufl_metadata_file = library.get_smufl_metadata_file(font_info)
        if nil ~= smufl_metadata_file then
            io.close(smufl_metadata_file)
            return true
        end
        return false
    end

    function library.simple_input(title, text)
        local return_value = finale.FCString()
        return_value.LuaString = ""
        local str = finale.FCString()
        local min_width = 160

        function format_ctrl(ctrl, h, w, st)
            ctrl:SetHeight(h)
            ctrl:SetWidth(w)
            str.LuaString = st
            ctrl:SetText(str)
        end

        title_width = string.len(title) * 6 + 54
        if title_width > min_width then
            min_width = title_width
        end
        text_width = string.len(text) * 6
        if text_width > min_width then
            min_width = text_width
        end

        str.LuaString = title
        local dialog = finale.FCCustomLuaWindow()
        dialog:SetTitle(str)
        local descr = dialog:CreateStatic(0, 0)
        format_ctrl(descr, 16, min_width, text)
        local input = dialog:CreateEdit(0, 20)
        format_ctrl(input, 20, min_width, "")
        dialog:CreateOkButton()
        dialog:CreateCancelButton()

        function callback(ctrl)
        end

        dialog:RegisterHandleCommand(callback)

        if dialog:ExecuteModal(nil) == finale.EXECMODAL_OK then
            return_value.LuaString = input:GetText(return_value)

            return return_value.LuaString

        end
    end

    function library.is_finale_object(object)

        return object and type(object) == "userdata" and object.ClassName and object.GetClassID and true or false
    end

    function library.get_parent_class(classname)
        local class = finale[classname]
        if type(class) ~= "table" then return nil end
        if not finenv.IsRGPLua then
            local classt = class.__class
            if classt and classname ~= "__FCBase" then
                local classtp = classt.__parent
                if classtp and type(classtp) == "table" then
                    for k, v in pairs(finale) do
                        if type(v) == "table" then
                            if v.__class and v.__class == classtp then
                                return tostring(k)
                            end
                        end
                    end
                end
            end
        else
            for k, _ in pairs(class.__parent) do
                return tostring(k)
            end
        end
        return nil
    end

    function library.get_class_name(object)
        local class_name = object:ClassName(object)
        if class_name == "__FCCollection" and object.ExecuteModal then
            return object.RegisterHandleCommand and "FCCustomLuaWindow" or "FCCustomWindow"
        elseif class_name == "FCControl" then
            if object.GetCheck then
                return "FCCtrlCheckbox"
            elseif object.GetThumbPosition then
                return "FCCtrlSlider"
            elseif object.AddPage then
                return "FCCtrlSwitcher"
            else
                return "FCCtrlButton"
            end
        elseif class_name == "FCCtrlButton" and object.GetThumbPosition then
            return "FCCtrlSlider"
        end
        return class_name
    end

    function library.system_indent_set_to_prefs(system, page_format_prefs)
        page_format_prefs = page_format_prefs or library.get_page_format_prefs()
        local first_meas = finale.FCMeasure()
        local is_first_system = (system.FirstMeasure == 1)
        if (not is_first_system) and first_meas:Load(system.FirstMeasure) then
            if first_meas.ShowFullNames then
                is_first_system = true
            end
        end
        if is_first_system and page_format_prefs.UseFirstSystemMargins then
            system.LeftMargin = page_format_prefs.FirstSystemLeft
        else
            system.LeftMargin = page_format_prefs.SystemLeft
        end
        return system:Save()
    end

    function library.calc_script_name(include_extension)
        local fc_string = finale.FCString()
        if finenv.RunningLuaFilePath then

            fc_string.LuaString = finenv.RunningLuaFilePath()
        else


            fc_string:SetRunningLuaFilePath()
        end
        local filename_string = finale.FCString()
        fc_string:SplitToPathAndFile(nil, filename_string)
        local retval = filename_string.LuaString
        if not include_extension then
            retval = retval:match("(.+)%..+")
            if not retval or retval == "" then
                retval = filename_string.LuaString
            end
        end
        return retval
    end

    function library.get_default_music_font_name()
        local fontinfo = finale.FCFontInfo()
        local default_music_font_name = finale.FCString()
        if fontinfo:LoadFontPrefs(finale.FONTPREF_MUSIC) then
            fontinfo:GetNameString(default_music_font_name)
            return default_music_font_name.LuaString
        end
    end
    return library
end
package.preload["library.mixin_helper"] = package.preload["library.mixin_helper"] or function()




    require("library.lua_compatibility")
    local utils = require("library.utils")
    local mixin = require("library.mixin")
    local library = require("library.general_library")
    local mixin_helper = {}
    local debug_enabled = finenv.DebugEnabled

    function mixin_helper.is_instance_of(object, ...)
        if not library.is_finale_object(object) then
            return false
        end



        local class_names = {[0] = {}, [1] = {}, [2] = {}}
        for i = 1, select("#", ...) do
            local class_name = select(i, ...)

            local class_type = (mixin.is_fcx_class_name(class_name) and 2) or (mixin.is_fcm_class_name(class_name) and 1) or (mixin.is_fc_class_name(class_name) and 0) or false
            if class_type then

                class_names[class_type][class_type == 1 and mixin.fcm_to_fc_class_name(class_name) or class_name] = true
            end
        end
        local object_type = (mixin.is_fcx_class_name(object.MixinClass) and 2) or (mixin.is_fcm_class_name(object.MixinClass) and 1) or 0
        local parent = object_type == 0 and library.get_class_name(object) or object.MixinClass

        if object_type == 2 then
            repeat
                if class_names[2][parent] then
                    return true
                end

                parent = object.MixinParent
            until mixin.is_fcm_class_name(parent)
        end

        if object_type > 0 then
            parent = mixin.fcm_to_fc_class_name(parent)
        end

        repeat
            if (object_type < 2 and class_names[0][parent])
                or (object_type > 0 and class_names[1][parent])
            then
                return true
            end
            parent = library.get_parent_class(parent)
        until not parent

        return false
    end
    local function assert_argument_type(levels, argument_number, value, ...)
        local primary_type = type(value)
        local secondary_type
        if primary_type == "number" then
            secondary_type = math.type(value)
        end
        for i = 1, select("#", ...) do
            local t = select(i, ...)
            if t == primary_type or (secondary_type and t == secondary_type) then
                return
            end
        end
        if mixin_helper.is_instance_of(value, ...) then
            return
        end

        if library.is_finale_object(value) then
            secondary_type = value.MixinClass or value.ClassName
        end
        error("bad argument #" .. tostring(argument_number) .. " to 'tryfunczzz' (" .. table.concat(table.pack(...), " or ") .. " expected, got " .. (secondary_type or primary_type) .. ")", levels)
    end

    function mixin_helper.assert_argument_type(argument_number, value, ...)
        if debug_enabled then
            assert_argument_type(4, argument_number, value, ...)
        end
    end

    function mixin_helper.force_assert_argument_type(argument_number, value, ...)
        assert_argument_type(4, argument_number, value, ...)
    end
    local function assert_func(condition, message, level)
        if type(condition) == 'function' then
            condition = condition()
        end
        if not condition then
            error(message, level)
        end
    end

    function mixin_helper.assert(condition, message, level)
        if debug_enabled then
            assert_func(condition, message, level == 0 and 0 or 2 + (level or 2))
        end
    end

    function mixin_helper.force_assert(condition, message, level)
        assert_func(condition, message, level == 0 and 0 or 2 + (level or 2))
    end

    function mixin_helper.create_standard_control_event(name)
        local callbacks = setmetatable({}, {__mode = "k"})
        local windows = setmetatable({}, {__mode = "k"})
        local dispatcher = function(control, ...)
            if not callbacks[control] then
                return
            end
            for _, cb in ipairs(callbacks[control]) do
                cb(control, ...)
            end
        end
        local function init_window(window)
            if windows[window] then
                return
            end
            window["Add" .. name](window, dispatcher)
            windows[window] = true
        end
        local function add_func(control, callback)
            mixin_helper.assert_argument_type(3, callback, "function")
            local window = control:GetParent()
            mixin_helper.assert(window, "Cannot add handler to control with no parent window.")
            mixin_helper.assert(
                (window.MixinBase or window.MixinClass) == "FCMCustomLuaWindow",
                "Handlers can only be added if parent window is an instance of FCMCustomLuaWindow")
            init_window(window)
            callbacks[control] = callbacks[control] or {}
            table.insert(callbacks[control], callback)
        end
        local function remove_func(control, callback)
            mixin_helper.assert_argument_type(3, callback, "function")
            utils.table_remove_first(callbacks[control], callback)
        end
        return add_func, remove_func
    end

    local function unpack_arguments(values, ...)
        local args = {}
        for i = 1, select("#", ...) do
            table.insert(args, values[select(i, ...).name])
        end
        return table.unpack(args)
    end
    local function get_event_value(target, func)
        if type(func) == "string" then
            return target[func](target)
        else
            return func(target)
        end
    end
    local function create_change_event(...)
        local callbacks = setmetatable({}, {__mode = "k"})
        local params = {...}
        local event = {}
        function event.dispatcher(target)
            if not callbacks[target] then
                return
            end

            local current = {}
            for _, p in ipairs(params) do
                current[p.name] = get_event_value(target, p.get)
            end
            for _, cb in ipairs(callbacks[target].order) do

                local called = false
                for k, v in pairs(current) do
                    if current[k] ~= callbacks[target].history[cb][k] then
                        cb(target, unpack_arguments(callbacks[target].history[cb], table.unpack(params)))
                        called = true
                        goto continue
                    end
                end
                ::continue::

                for _, p in ipairs(params) do
                    current[p.name] = get_event_value(target, p.get)
                end


                if called then
                    callbacks[target].history[cb] = utils.copy_table(current)
                end
            end
        end
        function event.add(target, callback, initial)
            callbacks[target] = callbacks[target] or {order = {}, history = {}}
            local history = {}
            for _, p in ipairs(params) do
                if initial then
                    if type(p.initial) == "function" then
                        history[p.name] = p.initial(target)
                    else
                        history[p.name] = p.initial
                    end
                else
                    history[p.name] = get_event_value(target, p.get)
                end
            end
            callbacks[target].history[callback] = history
            table.insert(callbacks[target].order, callback)
        end
        function event.remove(target, callback)
            if not callbacks[target] then
                return
            end
            callbacks[target].history[callback] = nil
            table.insert(callbacks[target].order, callback)
        end
        function event.callback_exists(target, callback)
            return callbacks[target] and callbacks[target].history[callback] and true or false
        end
        function event.has_callbacks(target)
            return callbacks[target] and #callbacks[target].order > 0 or false
        end

        function event.history_iterator(control)
            local cb = callbacks[control]
            if not cb or #cb.order == 0 then
                return function()
                    return nil
                end
            end
            local i = 0
            local iterator = function()
                i = i + 1
                if not cb.order[i] then
                    return nil
                end
                return cb.history[cb.order[i]]
            end
            return iterator
        end
        function event.target_iterator()
            return utils.iterate_keys(callbacks)
        end
        return event
    end

    function mixin_helper.create_custom_control_change_event(...)
        local event = create_change_event(...)
        local windows = setmetatable({}, {__mode = "k"})
        local queued = setmetatable({}, {__mode = "k"})
        local function init_window(window)
            if windows[window] then
                return
            end
            window:AddInitWindow(
                function()

                    for control in event.target_iterator() do
                        event.dispatcher(control)
                    end
                end)
            window:AddHandleCommand(event.dispatcher)
        end
        local function add_func(self, callback)
            mixin_helper.assert_argument_type(2, callback, "function")
            local window = self:GetParent()
            mixin_helper.assert(window, "Cannot add handler to self with no parent window.")
            mixin_helper.assert(
                (window.MixinBase or window.MixinClass) == "FCMCustomLuaWindow",
                "Handlers can only be added if parent window is an instance of FCMCustomLuaWindow")
            mixin_helper.force_assert(
                not event.callback_exists(self, callback), "The callback has already been added as a handler.")
            init_window(window)
            event.add(self, callback, not window:WindowExists__())
        end
        local function remove_func(self, callback)
            mixin_helper.assert_argument_type(2, callback, "function")
            event.remove(self, callback)
        end
        local function trigger_helper(control)
            if not event.has_callbacks(control) or queued[control] then
                return
            end
            local window = control:GetParent()
            if window:WindowExists__() then
                window:QueueHandleCustom(
                    function()
                        queued[control] = nil
                        event.dispatcher(control)
                    end)
                queued[control] = true
            end
        end



        local function trigger_func(control, immediate)
            if type(control) == "boolean" and control then
                for ctrl in event.target_iterator() do
                    if immediate then
                        event.dispatcher(ctrl)
                    else
                        trigger_helper(ctrl)
                    end
                end
            else
                if immediate then
                    event.dispatcher(control)
                else
                    trigger_helper(control)
                end
            end
        end
        return add_func, remove_func, trigger_func, event.history_iterator
    end

    function mixin_helper.create_custom_window_change_event(...)
        local event = create_change_event(...)
        local queued = setmetatable({}, {__mode = "k"})
        local function add_func(self, callback)
            mixin_helper.assert_argument_type(1, self, "FCMCustomLuaWindow")
            mixin_helper.assert_argument_type(2, callback, "function")
            mixin_helper.force_assert(
                not event.callback_exists(self, callback), "The callback has already been added as a handler.")
            event.add(self, callback)
        end
        local function remove_func(self, callback)
            mixin_helper.assert_argument_type(2, callback, "function")
            event.remove(self, callback)
        end
        local function trigger_helper(window)
            if not event.has_callbacks(window) or queued[window] or not window:WindowExists__() then
                return
            end
            window:QueueHandleCustom(
                function()
                    queued[window] = nil
                    event.dispatcher(window)
                end)
            queued[window] = true
        end
        local function trigger_func(window, immediate)
            if type(window) == "boolean" and window then
                for win in event.target_iterator() do
                    if immediate then
                        event.dispatcher(window)
                    else
                        trigger_helper(window)
                    end
                end
            else
                if immediate then
                    event.dispatcher(window)
                else
                    trigger_helper(window)
                end
            end
        end
        return add_func, remove_func, trigger_func, event.history_iterator
    end

    function mixin_helper.to_fcstring(value, fcstr)
        if mixin_helper.is_instance_of(value, "FCString") then
            return value
        end
        fcstr = fcstr or finale.FCString()
        fcstr.LuaString = tostring(value)
        return fcstr
    end

    function mixin_helper.boolean_to_error(object, method, ...)
        if not object[method .. "__"](object, ...) then
            error("'" .. object.MixinClass .. "." .. method .. "' has encountered an error.", 3)
        end
    end
    return mixin_helper
end
package.preload["mixin.__FCMUserWindow"] = package.preload["mixin.__FCMUserWindow"] or function()



    local mixin = require("library.mixin")
    local mixin_helper = require("library.mixin_helper")
    local class = {Methods = {}}
    local methods = class.Methods
    local temp_str = finale.FCString()

    function methods:GetTitle(title)
        mixin_helper.assert_argument_type(2, title, "nil", "FCString")
        local do_return = false
        if not title then
            title = temp_str
            do_return = true
        end
        self:GetTitle__(title)
        if do_return then
            return title.LuaString
        end
    end

    function methods:SetTitle(title)
        mixin_helper.assert_argument_type(2, title, "string", "number", "FCString")
        self:SetTitle__(mixin_helper.to_fcstring(title, temp_str))
    end
    return class
end
package.preload["library.mixin"] = package.preload["library.mixin"] or function()



    local utils = require("library.utils")
    local library = require("library.general_library")

    local mixin_public = {}

    local mixin_private = {}

    local mixin_classes = {}

    local mixin_lookup = {}

    local mixin_props = setmetatable({}, {__mode = "k"})

    local reserved_props = {
        MixinReady = function(class_name) return true end,
        MixinClass = function(class_name) return class_name end,
        MixinParent = function(class_name) return mixin_classes[class_name].Parent end,
        MixinBase = function(class_name) return mixin_classes[class_name].Base end,
        Init = function(class_name) return mixin_classes[class_name].Init end,
        __class = function(class_name) return mixin_private.create_method_reflection(class_name, "Methods") end,
        __static = function(class_name) return mixin_private.create_method_reflection(class_name, "StaticMethods") end,
        __propget = function(class_name) return mixin_private.create_property_reflection(class_name, "Get") end,
        __propset = function(class_name) return mixin_private.create_property_reflection(class_name, "Set") end,
        __disabled = function(class_name) return mixin_classes[class_name].Disabled and utils.copy_table(mixin_classes[class_name].Disabled) or {} end,
    }

    local instance_reserved_props = {
        MixinReady = true,
        MixinClass = true,
        MixinParent = true,
        MixinBase = true,
    }

    local mixin = setmetatable({}, {
        __newindex = function(t, k, v) end,
        __index = function(t, k)
            if mixin_public[k] then return mixin_public[k] end
            mixin_private.load_mixin_class(k)
            if not mixin_classes[k] then return nil end

            mixin_public[k] = setmetatable({}, {
                __newindex = function(tt, kk, vv) end,
                __index = function(tt, kk)
                    local value
                    if mixin_lookup[k].Methods[kk] then
                        value = mixin_private.create_fluid_proxy(mixin_lookup[k].Methods[kk])
                    elseif mixin_classes[k].StaticMethods and mixin_classes[k].StaticMethods[kk] then
                        value = mixin_private.create_proxy(mixin_classes[k].StaticMethods[kk])
                    elseif mixin_lookup[k].Properties[kk] then

                        value = {}
                        for kkkk, vvvv in pairs(mixin_lookup[k].Properties[kk]) do
                            value[kkkk] = mixin_private.create_proxy(vvvv)
                        end
                    elseif reserved_props[kk] then
                        value = reserved_props[kk](k)
                    end
                    return value
                end,
                __call = function(_, ...)
                    if mixin_private.is_fcm_class_name(k) then
                        return mixin_private.create_fcm(k, ...)
                    else
                        return mixin_private.create_fcx(k, ...)
                    end
                end
            })
            return mixin_public[k]
        end
    })
    function mixin_private.is_fc_class_name(class_name)
        return type(class_name) == "string" and not mixin_private.is_fcm_class_name(class_name) and not mixin_private.is_fcx_class_name(class_name) and (class_name:match("^FC%u") or class_name:match("^__FC%u")) and true or false
    end
    function mixin_private.is_fcm_class_name(class_name)
        return type(class_name) == "string" and (class_name:match("^FCM%u") or class_name:match("^__FCM%u")) and true or false
    end
    function mixin_private.is_fcx_class_name(class_name)
        return type(class_name) == "string" and class_name:match("^FCX%u") and true or false
    end
    function mixin_private.fcm_to_fc_class_name(class_name)
        return string.gsub(class_name, "FCM", "FC", 1)
    end
    function mixin_private.fc_to_fcm_class_name(class_name)
        return string.gsub(class_name, "FC", "FCM", 1)
    end
    function mixin_private.assert_valid_property_name(name, error_level, suffix)
        if type(name) ~= "string" then
            error("Mixin method and property names must be strings" .. suffix, error_level)
        end
        suffix = suffix or ""
        if name:sub(-2) == "__" then
            error("Mixin methods and properties cannot end in a double underscore" .. suffix, error_level)
        elseif name:sub(1, 5):lower() == "mixin" then
            error("Mixin methods and properties beginning with 'Mixin' are reserved" .. suffix, error_level)
        elseif reserved_props[name] then
            error("'" .. name .. "' is a reserved name and cannot be used for propertiea or methods" .. suffix, error_level)
        end
    end

    function mixin_private.try_load_module(name)
        local success, result = pcall(function(c) return require(c) end, name)

        if not success and not result:match("module '[^']-' not found") then
            error(result, 0)
        end
        return success, result
    end
    local find_ancestor_with_prop
    find_ancestor_with_prop = function(class, attr, prop)
        if class[attr] and class[attr][prop] then
            return class.Class
        end
        if not class.Parent then
            return nil
        end
        return find_ancestor_with_prop(mixin_classes[class.Parent], attr, prop)
    end

    function mixin_private.load_mixin_class(class_name, create_lookup)
        if mixin_classes[class_name] then return end
        local is_fcm = mixin_private.is_fcm_class_name(class_name)

        if not is_fcm and not mixin_private.is_fcx_class_name(class_name) then
            return
        end
        local is_personal_mixin = false
        local success
        local result


        if finenv.TrustedMode == nil or finenv.TrustedMode == finenv.TrustedModeType.USER_TRUSTED then
            success, result = mixin_private.try_load_module("personal_mixin." .. class_name)
        end
        if success then
            is_personal_mixin = true
        else
            success, result = mixin_private.try_load_module("mixin." .. class_name)
        end
        if not success then

            if is_fcm and finale[mixin_private.fcm_to_fc_class_name(class_name)] then
                result = {}
            else
                return
            end
        end
        local error_prefix = (is_personal_mixin and "personal_" or "") .. "mixin." .. class_name

        if type(result) ~= "table" then
            error("Mixin '" .. error_prefix .. "' is not a table.", 0)
        end
        local class = {Class = class_name}
        local function has_attr(attr, attr_type)
            if result[attr] == nil then
                return false
            end
            if type(result[attr]) ~= attr_type then
                error("Mixin '" .. attr .. "' must be a " .. attr_type .. ", " .. type(result[attr]) .. " given (" .. error_prefix .. "." .. attr .. ")", 0)
            end
            return true
        end

        has_attr("Parent", "string")

        if is_fcm then

            class.Parent = library.get_parent_class(mixin_private.fcm_to_fc_class_name(class_name))
            if class.Parent then

                class.Parent = mixin_private.fc_to_fcm_class_name(class.Parent)
                mixin_private.load_mixin_class(class.Parent)
            end

        else

            if not result.Parent then
                error("Mixin '" .. error_prefix .. "' does not have a parent class defined.", 0)
            end
            if not mixin_private.is_fcm_class_name(result.Parent) and not mixin_private.is_fcx_class_name(result.Parent) then
                error("Mixin parent must be an FCM or FCX class name, '" .. result.Parent .. "' given (" .. error_prefix .. ".Parent)", 0)
            end
            mixin_private.load_mixin_class(result.Parent)

            if not mixin_classes[result.Parent] then
                error("Unable to load mixin '" .. result.Parent .. "' as parent of '" .. error_prefix .. "'", 0)
            end
            class.Parent = result.Parent

            class.Base = mixin_classes[result.Parent].Base or result.Parent
        end

        local lookup = class.Parent and utils.copy_table(mixin_lookup[class.Parent]) or {Methods = {}, Properties = {}, Disabled = {}, FCMInits = {}}

        if has_attr("Init", "function") and is_fcm then
            table.insert(lookup.FCMInits, result.Init)
        end
        class.Init = result.Init
        if not is_fcm then
            lookup.FCMInits = nil
        end

        if has_attr("Disabled", "table") then
            class.Disabled = {}
            for _, v in pairs(result.Disabled) do
                mixin_private.assert_valid_property_name(v, 0, " (" .. error_prefix .. ".Disabled." .. tostring(v) .. ")")
                class.Disabled[v] = true
                lookup.Disabled[v] = true
                lookup.Methods[v] = nil
                lookup.Properties[v] = nil
            end
        end
        local function find_property_name_clash(name, attr_to_check)
            for _, attr in pairs(attr_to_check) do
                if attr == "StaticMethods" or (lookup[attr] and lookup[attr][name]) then
                    local cl = find_ancestor_with_prop(class, attr, name)
                    return cl and (cl .. "." .. attr .. "." .. name) or nil
                end
            end
        end
        if has_attr("Methods", "table") then
            class.Methods = {}
            for k, v in pairs(result.Methods) do
                mixin_private.assert_valid_property_name(k, 0, " (" .. error_prefix .. ".Methods." .. tostring(k) .. ")")
                if type(v) ~= "function" then
                    error("A mixin method must be a function, " .. type(v) .. " given (" .. error_prefix .. ".Methods." .. k .. ")", 0)
                end
                if lookup.Disabled[k] then
                    error("Mixin methods cannot be defined for disabled names (" .. error_prefix .. ".Methods." .. k .. ")", 0)
                end
                local clash = find_property_name_clash(k, {"StaticMethods", "Properties"})
                if clash then
                    error("A method, static method or property cannot share the same name (" .. error_prefix .. ".Methods." .. k .. " & " .. clash .. ")", 0)
                end
                class.Methods[k] = v
                lookup.Methods[k] = v
            end
        end
        if has_attr("StaticMethods", "table") then
            class.StaticMethods = {}
            for k, v in pairs(result.StaticMethods) do
                mixin_private.assert_valid_property_name(k, 0, " (" .. error_prefix .. ".StaticMethods." .. tostring(k) .. ")")
                if type(v) ~= "function" then
                    error("A mixin method must be a function, " .. type(v) .. " given (" .. error_prefix .. ".StaticMethods." .. k .. ")", 0)
                end
                if lookup.Disabled[k] then
                    error("Mixin methods cannot be defined for disabled names (" .. error_prefix .. ".StaticMethods." .. k .. ")", 0)
                end
                local clash = find_property_name_clash(k, {"Methods", "Properties"})
                if clash then
                    error("A method, static method or property cannot share the same name (" .. error_prefix .. ".StaticMethods." .. k .. " & " .. clash .. ")", 0)
                end
                class.Methods[k] = v
            end
        end
        if has_attr("Properties", "table") then
            class.Properties = {}
            for k, v in pairs(result.Properties) do
                mixin_private.assert_valid_property_name(k, 0, " (" .. error_prefix .. ".Properties." .. tostring(k) .. ")")
                if lookup.Disabled[k] then
                    error("Mixin properties cannot be defined for disabled names (" .. error_prefix .. ".Properties." .. k .. ")", 0)
                end
                local clash = find_property_name_clash(k, {"Methods", "StaticMethods"})
                if clash then
                    error("A method, static method or property cannot share the same name (" .. error_prefix .. ".Properties." .. k .. " & " .. clash .. ")", 0)
                end
                if type(v) ~= "table" then
                    error("A mixin property descriptor must be a table, " .. type(v) .. " given (" .. error_prefix .. ".Properties." .. k .. ")", 0)
                end
                if not v.Get and not v.Set then
                    error("A mixin property descriptor must have at least a 'Get' or 'Set' attribute (" .. error_prefix .. ".Properties." .. k .. ")", 0)
                end
                class.Properties[k] = {}
                lookup.Properties[k] = lookup.Properties[k] or {}
                for kk, vv in pairs(v) do
                    if kk ~= "Get" and kk ~= "Set" then
                        error("A mixin property descriptor can only have 'Get' and 'Set' attributes (" .. error_prefix .. ".Properties." .. k .. ")", 0)
                    end
                    if type(vv) ~= "function" then
                        error("A mixin property descriptor attribute must be a function, " .. type(vv) .. " given (" .. error_prefix .. ".Properties." .. k .. "." .. kk .. ")", 0)
                    end
                    class.Properties[k][kk] = vv
                    lookup.Properties[k][kk] = vv
                end
            end
        end
        mixin_lookup[class_name] = lookup
        mixin_classes[class_name] = class
    end
    function mixin_private.create_method_reflection(class_name, attr)
        local t = {}
        if mixin_classes[class_name][attr] then
            for k, v in pairs(mixin_classes[class_name][attr]) do
                t[k] = mixin_private.create_proxy(v)
            end
        end
        return t
    end
    function mixin_private.create_property_reflection(class_name, attr)
        local t = {}
        if mixin_classes[class_name].Properties then
            for k, v in pairs(mixin_classes[class_name].Properties) do
                if v[attr] then
                    t[k] = mixin_private.create_proxy(v[attr])
                end
            end
        end
        return t
    end


    local function fluid_proxy(t, ...)
        local n = select("#", ...)

        if n == 0 then
            return t
        end

        for i = 1, n do
            mixin_private.enable_mixin(select(i, ...))
        end
        return ...
    end
    local function proxy(t, ...)
        local n = select("#", ...)

        for i = 1, n do
            mixin_private.enable_mixin(select(i, ...))
        end
        return ...
    end

    function mixin_private.create_fluid_proxy(func)
        return function(t, ...)
            return fluid_proxy(t, utils.call_and_rethrow(2, func, t, ...))
        end
    end
    function mixin_private.create_proxy(func)
        return function(t, ...)
            return proxy(t, utils.call_and_rethrow(2, func, t, ...))
        end
    end

    function mixin_private.enable_mixin(object, fcm_class_name)
        if mixin_props[object] or not library.is_finale_object(object) then
            return object
        end
        mixin_private.apply_mixin_foundation(object)
        fcm_class_name = fcm_class_name or mixin_private.fc_to_fcm_class_name(library.get_class_name(object))
        mixin_private.load_mixin_class(fcm_class_name)
        mixin_props[object] = {MixinClass = fcm_class_name}
        for _, v in ipairs(mixin_lookup[fcm_class_name].FCMInits) do
            v(object)
        end
        return object
    end



    function mixin_private.apply_mixin_foundation(object)
        if object.MixinReady then return end

        local meta = getmetatable(object)

        local original_index = meta.__index
        local original_newindex = meta.__newindex
        meta.__index = function(t, k)


            if k == "MixinReady" then return true end

            if not mixin_props[t] then return original_index(t, k) end
            local class = mixin_props[t].MixinClass
            local prop

            if type(k) == "string" and k:sub(-2) == "__" then

                prop = original_index(t, k:sub(1, -3))

            elseif mixin_lookup[class].Properties[k] and mixin_lookup[class].Properties[k].Get then
                prop = utils.call_and_rethrow(2, mixin_lookup[class].Properties[k].Get, t)

            elseif mixin_props[t][k] ~= nil then
                prop = utils.copy_table(mixin_props[t][k])

            elseif mixin_lookup[class].Methods[k] then
                prop = mixin_lookup[class].Methods[k]

            elseif instance_reserved_props[k] then
                prop = reserved_props[k](class)

            else
                prop = original_index(t, k)
            end
            if type(prop) == "function" then
                return mixin_private.create_fluid_proxy(prop)
            end
            return prop
        end


        meta.__newindex = function(t, k, v)

            if not mixin_props[t] then
                return original_newindex(t, k, v)
            end
            local class = mixin_props[t].MixinClass

            if mixin_lookup[class].Disabled[k] or reserved_props[k] then
                error("No writable member '" .. tostring(k) .. "'", 2)
            end


            if mixin_lookup[class].Properties[k] then
                if mixin_lookup[class].Properties[k].Set then
                    return mixin_lookup[class].Properties[k].Set(t, v)
                else
                    return original_newindex(t, k, v)
                end
            end

            if type(k) ~= "string" then
                mixin_props[t][k] = v
                return
            end

            if k:sub(-2) == "__" then
                k = k:sub(1, -3)
                return original_newindex(t, k, v)
            end
            mixin_private.assert_valid_property_name(k, 3)
            local type_v_original = type(original_index(t, k))
            local type_v = type(v)
            local is_mixin_method = mixin_lookup[class].Methods[k] and true or false

            if type_v_original == "nil" then
                if is_mixin_method and not (type_v == "function" or type_v == "nil") then
                    error("A mixin method cannot be overridden with a property.", 2)
                end
                mixin_props[t][k] = v
                return

            elseif type_v_original == "function" then
                if not (type_v == "function" or type_v == "nil") then
                    error("A Finale PDK method cannot be overridden with a property.", 2)
                end
                mixin_props[t][k] = v
                return
            end

            return original_newindex(t, k, v)
        end
    end

    function mixin_private.subclass(object, class_name)
        if not library.is_finale_object(object) then
            error("Object is not a finale object.", 2)
        end
        if not utils.call_and_rethrow(2, mixin_private.subclass_helper, object, class_name) then
            error(class_name .. " is not a subclass of " .. object.MixinClass, 2)
        end
        return object
    end


    function mixin_private.subclass_helper(object, class_name, suppress_errors)
        if not object.MixinClass then
            if suppress_errors then
                return false
            end
            error("Object is not mixin-enabled.", 2)
        end
        if not mixin_private.is_fcx_class_name(class_name) then
            if suppress_errors then
                return false
            end
            error("Mixins can only be subclassed with an FCX class.", 2)
        end
        if object.MixinClass == class_name then return true end
        mixin_private.load_mixin_class(class_name)
        if not mixin_classes[class_name] then
            if suppress_errors then
                return false
            end
            error("Mixin '" .. class_name .. "' not found.", 2)
        end

        if mixin_private.is_fcm_class_name(mixin_classes[class_name].Parent) and mixin_classes[class_name].Parent ~= object.MixinClass then
            return false
        end

        if mixin_classes[class_name].Parent ~= object.MixinClass then
            if not utils.call_and_rethrow(2, mixin_private.subclass_helper, object, mixin_classes[class_name].Parent) then
                return false
            end
        end

        mixin_props[object].MixinClass = class_name

        if mixin_classes[class_name].Disabled then
            for k, _ in pairs(mixin_classes[class_name].Disabled) do
                mixin_props[object][k] = nil
            end
        end

        if mixin_classes[class_name].Init then
            utils.call_and_rethrow(2, mixin_classes[class_name].Init, object)
        end
        return true
    end

    function mixin_private.create_fcm(class_name, ...)
        mixin_private.load_mixin_class(class_name)
        if not mixin_classes[class_name] then return nil end
        return mixin_private.enable_mixin(utils.call_and_rethrow(2, finale[mixin_private.fcm_to_fc_class_name(class_name)], ...))
    end

    function mixin_private.create_fcx(class_name, ...)
        mixin_private.load_mixin_class(class_name)
        if not mixin_classes[class_name] then return nil end
        local object = mixin_private.create_fcm(mixin_classes[class_name].Base, ...)
        if not object then return nil end
        if not utils.call_and_rethrow(2, mixin_private.subclass_helper, object, class_name, false) then
            return nil
        end
        return object
    end

    mixin_public.is_fc_class_name = mixin_private.is_fc_class_name

    mixin_public.is_fcm_class_name = mixin_private.is_fcm_class_name

    mixin_public.is_fcx_class_name = mixin_private.is_fcx_class_name

    mixin_public.fc_to_fcm_class_name = mixin_private.fc_to_fcm_class_name

    mixin_public.fcm_to_fc_class_name = mixin_private.fcm_to_fc_class_name

    mixin_public.subclass = mixin_private.subclass

    function mixin_public.UI()
        return mixin_private.enable_mixin(finenv.UI(), "FCMUI")
    end

    function mixin_public.eachentry(region, layer)
        local measure = region.StartMeasure
        local slotno = region:GetStartSlot()
        local i = 0
        local layertouse = 0
        if layer ~= nil then layertouse = layer end
        local c = mixin.FCMNoteEntryCell(measure, region:CalcStaffNumber(slotno))
        c:SetLoadLayerMode(layertouse)
        c:Load()
        return function ()
            while true do
                i = i + 1;
                local returnvalue = c:GetItemAt(i - 1)
                if returnvalue ~= nil then
                    if (region:IsEntryPosWithin(returnvalue)) then return returnvalue end
                else
                    measure = measure + 1
                    if measure > region.EndMeasure then
                        measure = region.StartMeasure
                        slotno = slotno + 1
                        if (slotno > region:GetEndSlot()) then return nil end
                        c = mixin.FCMNoteEntryCell(measure, region:CalcStaffNumber(slotno))
                        c:SetLoadLayerMode(layertouse)
                        c:Load()
                        i = 0
                    else
                        c = mixin.FCMNoteEntryCell(measure, region:CalcStaffNumber(slotno))
                        c:SetLoadLayerMode(layertouse)
                        c:Load()
                        i = 0
                    end
                end
            end
        end
    end
    return mixin
end
function plugindef()
    finaleplugin.RequireSelection = true
    finaleplugin.Author = "Carl Vine with additional coding by Aaron Sherber"
    finaleplugin.AuthorURL = "http://carlvine.com/lua/"
    finaleplugin.Copyright = "https://creativecommons.org/licenses/by/4.0/"
    finaleplugin.Version = "v0.92b"
    finaleplugin.Date = "2023/09/24"
    finaleplugin.AdditionalMenuOptions = [[
        Cue Notes Flip Frozen
    ]]
    finaleplugin.AdditionalUndoText = [[
        Cue Notes Flip Frozen
    ]]
    finaleplugin.AdditionalPrefixes = [[
        action = "flip"
    ]]
    finaleplugin.Notes = [[
        This script is keyboard-centred requiring minimal mouse action.
        It takes music from a nominated layer in the selected staff and
        creates a "Cue" version on one or more other staves.
        The cue copy is reduced in size and muted, and can duplicate nominated markings from the original.
        It is copied to the chosen layer with a whole-note rest placed in the original layer.
        Your preferences are preserved between each script run.
        This script requires an expression category called "Cue Names".
        Under RGPLua a new category will be created automatically if needed.
        To use with JWLua you must first create an Expression Category called "Cue Names".
        An extra menu item, "Cue Notes Flip Frozen", will look for notes in the
        previously selected "cue note" layer and flip the direction of their
        stems if they have been "frozen" up or down.
    ]]
    finaleplugin.HashURL = "https://raw.githubusercontent.com/finale-lua/lua-scripts/master/hash/cue_notes_create.hash"
    return "Cue Notes Create...", "Cue Notes Create", "Copy as cue notes to another staff"
end
action = action or nil
local config = {
    copy_articulations  =   false,
    copy_expressions    =   false,
    copy_smartshapes    =   false,
    copy_slurs          =   true,
    copy_clef           =   false,
    copy_lyrics         =   false,
    mute_cuenotes       =   true,
    cuenote_percent     =   70,
    source_layer        =   1,
    cuenote_layer       =   3,
    rest_layer          =   1,
    freeze_up_down      =   0,

    cue_category_name   =   "Cue Names",
    cue_font_smaller    =   1,
    window_pos_x        =   false,
    window_pos_y        =   false,
    abbreviate          =   false
}
local freeze = {
    none = 0,
    up = 1,
    down = 2,
    away_from_middle = 3
}
local configuration = require("library.configuration")
local clef = require("library.clef")
local layer = require("library.layer")
local mixin = require("library.mixin")
local script_name = "cue_notes_create"
configuration.get_user_settings(script_name, config, true)
function show_error(error_code)
    local errors = {
        only_one_staff = "Please select just one staff\n as the source for the new cue",
        empty_region = "Please select a region\nwith some notes in it!",
        no_notes_in_source_layer = "The selected music contains\nno notes in layer " .. config.source_layer,
        first_make_expression_category = "You must first create a new Text Expression Category called \""..config.cue_category_name.."\" containing at least one entry",
        no_cue_notes = "The selected music contains \nno cue notes in layer " .. config.cuenote_layer
    }
    local msg = errors[error_code] or "Unknown error condition"
    finenv.UI():AlertInfo(msg, "User Error")
    return -1
end
function dont_overwrite_existing_music(staff_number)
    local staff = finale.FCStaff()
    staff:Load(staff_number)
    local msg = "Overwrite existing music on staff: " .. staff:CreateDisplayFullNameString().LuaString .. "?"
    local alert = finenv.UI():AlertOkCancel(msg, nil)
    return (alert ~= finale.OKRETURN)
end
function region_contains_notes(region, layer_number)
    for entry in eachentry(region, layer_number) do
        if entry.Count > 0 then return true end
    end
    return false
end
function dialog_set_position(dialog)
    if config.window_pos_x and config.window_pos_y then
        dialog:StorePosition()
        dialog:SetRestorePositionOnlyData(config.window_pos_x, config.window_pos_y)
        dialog:RestorePosition()
    end
end
function dialog_save_position(dialog)
    dialog:StorePosition()
    config.window_pos_x = dialog.StoredX
    config.window_pos_y = dialog.StoredY
    configuration.save_user_settings(script_name, config)
end
function make_info_button(dialog, x, y)
    local formatted = finaleplugin.Notes
        :gsub(" %s+", " ")
        :gsub("\n ", "\n")
        :sub(2)
    dialog:CreateButton(x, y):SetText("?"):SetWidth(20)
        :AddHandleCommand(function()
            finenv.UI():AlertInfo(formatted, "About " .. plugindef())
        end)
end
function new_cue_name(source_staff)
    local dialog = mixin.FCXCustomLuaWindow():SetTitle(plugindef())
    dialog:CreateStatic(0, 0):SetText("New cue name:"):SetWidth(100)
    make_info_button(dialog, 180, 0)
    local staff = finale.FCStaff()
    staff:Load(source_staff)
<<<<<<< HEAD
    local the_name = dialog:CreateEdit(0, 40):SetWidth(200):SetText(staff:CreateDisplayAbbreviatedNameString())
=======
    local abbrev_name = staff:CreateDisplayAbbreviatedNameString()
    local full_name = staff:CreateDisplayFullNameString()
    local the_name = dialog:CreateEdit(0, 22):SetWidth(200)
    local _ = config.abbreviate and the_name:SetText(abbrev_name) or the_name:SetText(full_name)
    local abbrev_checkbox = dialog:CreateCheckbox(0, 47):SetText('Abbreviate staff name')
        :SetWidth(150):SetCheck(config.abbreviate and 1 or 0)
>>>>>>> 97948099
    dialog:CreateOkButton()
    dialog:CreateCancelButton()
    dialog_set_position(dialog)
    dialog:RegisterHandleControlEvent(abbrev_checkbox, function(self)
        the_name:SetText(self:GetCheck() == 1 and abbrev_name or full_name):SetFocus()
    end)
    dialog:RegisterHandleOkButtonPressed(function(self)
        dialog_save_position(self)
        config.abbreviate = (abbrev_checkbox:GetCheck() == 1)
    end)
    dialog:RegisterInitWindow(function(self)
        the_name:SetFocus()
    end)
    return (dialog:ExecuteModal(nil) == finale.EXECMODAL_OK), the_name:GetText()
end
function choose_name_index(name_list)
    local dialog = mixin.FCXCustomLuaWindow():SetTitle(plugindef())
    dialog:CreateStatic(0, 0):SetText("Select cue name:"):SetWidth(100)

    local staff_list = dialog:CreateListBox(0, 22):SetWidth(200):AddString("*** new name ***")
    for _, v in ipairs(name_list) do
        staff_list:AddString(v[1])
    end
    make_info_button(dialog, 180, 0)
    dialog:CreateOkButton()
    dialog:CreateCancelButton()
    dialog_set_position(dialog)
    dialog:RegisterHandleOkButtonPressed(function(self) dialog_save_position(self) end)
    local ok = (dialog:ExecuteModal(nil) == finale.EXECMODAL_OK)
    return ok, staff_list:GetSelectedItem()
end
function create_new_expression(exp_name, category_number)
    local cat_def = finale.FCCategoryDef()
    cat_def:Load(category_number)
    local tfi = cat_def:CreateTextFontInfo()
    local str = finale.FCString()
    str.LuaString = "^fontTxt"
        .. tfi:CreateEnigmaString(finale.FCString()).LuaString
        .. exp_name
    local ted = mixin.FCMTextExpressionDef()
    ted:SaveNewTextBlock(str)
        :AssignToCategory(cat_def)
        :SetUseCategoryPos(true)
        :SetUseCategoryFont(true)
        :SaveNew()
    return ted:GetItemNo()
end
function choose_destination_staff(source_staff)
    local staff_list = {}
    local rgn = finale.FCMusicRegion()
    rgn:SetCurrentSelection()
    rgn:SetFullMeasureStack()
    local staff = finale.FCStaff()
    for staff_number in eachstaff(rgn) do
        if staff_number ~= source_staff then
            staff:Load(staff_number)
            table.insert(staff_list, { staff_number, staff:CreateDisplayFullNameString().LuaString } )
        end
    end
    local checks = {
        "copy_articulations", "copy_expressions", "copy_smartshapes",
        "copy_slurs", "copy_clef", "copy_lyrics", "mute_cuenotes"
    }
    local integers = { "cuenote_percent", "source_layer", "cuenote_layer" }

    local x_grid = { 210, 310, 370 }
    local y_step = 19
    local mac_offset = finenv.UI():IsOnMac() and 3 or 0
    local dialog = mixin.FCXCustomLuaWindow():SetTitle(plugindef())
    dialog:CreateStatic(0, 20):SetText("Select cue name:"):SetWidth(100)
    local max_rows = #checks + #integers + 2
    local num_rows = (#staff_list > (max_rows + 2)) and max_rows or (#staff_list + 2)
    local data_list = dialog:CreateDataList(0, 0)
        :SetUseCheckboxes(true)
        :SetHeight(num_rows * y_step)
        :AddColumn("Destination Staff(s):", 120)
    if finenv.UI():IsOnMac() then
        data_list:UseAlternatingBackgroundRowColors()
    end
    for _, v in ipairs(staff_list) do
        local row = data_list:CreateRow()
        row:GetItemAt(0).LuaString = v[2]
    end
    local y = y_step
    dialog:CreateStatic(x_grid[1], 0):SetText("Cue Options:"):SetWidth(150)
    for _, v in ipairs(checks) do
        dialog:CreateCheckbox(x_grid[1], y, v):SetText(string.gsub(v, "_", " ")):SetWidth(120):SetCheck(config[v] and 1 or 0)
        y = y + y_step
    end
    for _, v in ipairs(integers) do
        dialog:CreateStatic(x_grid[1], y):SetText(string.gsub(v, "_", " ") .. ":"):SetWidth(150)
        dialog:CreateEdit(x_grid[2], y - mac_offset, v):SetWidth(50):SetInteger(config[v])
        y = y + y_step
    end
    local stem_popup = dialog:CreatePopup(x_grid[1], y + 5):SetWidth(160)
        :AddString("Stems: normal")
        :AddString("Stems: freeze up")
        :AddString("Stems: freeze down")
        :AddString("Stems: away from middle")
        :SetSelectedItem(config.freeze_up_down)
    local function set_check_state(state)
        for _, v in ipairs(checks) do
            dialog:GetControl(v):SetCheck(state)
        end
        data_list:SetKeyboardFocus()
    end
    local function set_list_state(state)
        for i, v in ipairs(staff_list) do
            local list_row = data_list:GetItemAt(i - 1)
            if state > -1 then
                list_row.Check = (state == 1)
            else
                rgn.StartStaff = v[1]
                rgn.EndStaff = v[1]
                local check_state = not region_contains_notes(rgn, 0)
                list_row.Check = check_state
                if check_state then
                    data_list:SelectLine(i - 1)
                end
            end
        end
    end

    local buttons = {}
    for i, name in ipairs( {"Set All", "Clear All", "All Staves", "No Staves", "Empty Staves"} ) do
        buttons[name] = dialog:CreateButton(x_grid[3], y_step * 2 * (i - 1)):SetWidth(80):SetText(name)
        if i > 2 then
            buttons[name]:AddHandleCommand(function() set_list_state(4 - i) end)
        else
            buttons[name]:AddHandleCommand(function() set_check_state(2 - i) end)
        end
    end
    make_info_button(dialog, x_grid[3] + 60, y_step * 11 + 3)

    dialog:CreateOkButton()
    dialog:CreateCancelButton()
    dialog_set_position(dialog)
    local chosen_staves = {}
    dialog:RegisterHandleOkButtonPressed(function(self)
        local selection = data_list:GetSelectedLine() + 1
        if selection > 0 then
            table.insert(chosen_staves, staff_list[selection][1])
        end
        for i, v in ipairs(staff_list) do
            local list_row = data_list:GetItemAt(i - 1)
            if list_row.Check and i ~= selection then
                table.insert(chosen_staves, v[1])
            end
        end

        local max = layer.max_layers()
        for _, v in ipairs(checks) do
            config[v] = (self:GetControl(v):GetCheck() == 1)
        end
        for _, v in ipairs(integers) do
            config[v] = self:GetControl(v):GetInteger()
            if string.find(v, "layer") and (config[v] < 1 or config[v] > max) then
                config[v] = (v == "source_layer") and 1 or max
            end
        end
        if config.source_layer ~= config.cuenote_layer then
            config.rest_layer = config.source_layer
        else
            config.rest_layer = (config.source_layer % max) + 1
        end
        config.freeze_up_down = stem_popup:GetSelectedItem()
        dialog_save_position(self)
    end)
    local ok = (dialog:ExecuteModal(nil) == finale.EXECMODAL_OK)
    return ok, chosen_staves
end
function fix_text_expressions(region)
    local expressions = finale.FCExpressions()
    expressions:LoadAllForRegion(region)
    for expression in eachbackwards(expressions) do
        if expression.StaffGroupID == 0 then
            if config.copy_expressions then
                expression.LayerAssignment = config.cuenote_layer
                expression.ScaleWithEntry = true
                expression:Save()
            else
                expression:DeleteData()
            end
        end
    end
end
function get_away_from_middle_is_up(region)
    if config.freeze_up_down ~= freeze.away_from_middle then return false end
    local total_displacement = 0
    for entry in eachentry(region) do
        if entry:IsNote() then
            for note in each(entry) do
                total_displacement = total_displacement + (note:CalcStaffPosition() + 4)
            end
        end
    end
    return total_displacement >= 0
end
function freeze_tuplets_and_ties(entry, up)
    if entry:IsNote() and entry:IsTied() then
        for note in each(entry) do
            if note.Tie then
                local tie_mod = finale.FCTieMod(finale.TIEMODTYPE_TIESTART)
                tie_mod.TieDirection = up and finale.TIEMODDIR_OVER or finale.TIEMODDIR_UNDER
                tie_mod:SaveAt(note)
            end
        end
    end
    if entry.TupletStartFlag then
        for tuplet in each(entry:CreateTuplets()) do
            tuplet.PlacementMode = finale.TUPLETPLACEMENT_STEMSIDE
            tuplet:Save()
        end
    end
end
function freeze_slurs(region, up)
    local marks = finale.FCSmartShapeMeasureMarks()
    marks:LoadAllForRegion(region, true)
    for m in each(marks) do
        local shape = m:CreateSmartShape()
        if shape:IsSolidSlur() then
            shape:SetShapeType(up and finale.SMARTSHAPE_SLURUP or finale.SMARTSHAPE_SLURDOWN)
            shape:Save()
        elseif shape:IsDashedSlur() then
            shape:SetShapeType(up and finale.SMARTSHAPE_DASHEDSLURUP or finale.SMARTSHAPE_DASHEDSLURDOWN)
            shape:Save()
        end
    end
end
function copy_to_destination(source_region, destination_staff)
    local destination_region = mixin.FCMMusicRegion()
    destination_region:SetRegion(source_region):CopyMusic()
    destination_region:SetStartStaff(destination_staff):SetEndStaff(destination_staff)
    if region_contains_notes(destination_region, 0) and dont_overwrite_existing_music(destination_staff) then
        destination_region:ReleaseMusic()
        return false
    elseif not region_contains_notes(source_region, config.source_layer) then
        destination_region:ReleaseMusic()
        show_error("no_notes_in_source_layer")
        return false
    end

    destination_region:PasteMusic()
    destination_region:ReleaseMusic()
    for layer_number = 1, layer.max_layers() do
        if layer_number ~= config.source_layer then
            layer.clear(destination_region, layer_number)
        end
    end

    layer.swap(destination_region, config.source_layer, config.cuenote_layer)
    if not config.copy_clef then
        clef.restore_default_clef(destination_region.StartMeasure, destination_region.EndMeasure, destination_staff)
    end
    local away_from_middle_is_up = get_away_from_middle_is_up(destination_region)

    for entry in eachentrysaved(destination_region) do
        if entry:IsNote() and config.mute_cuenotes then
            entry.Playback = false
        end
        entry:SetNoteDetailFlag(true)
        mixin.FCMEntryAlterMod()
            :SetNoteEntry(entry)
            :SetResize(config.cuenote_percent)
            :Save()
        if entry.ArticulationFlag and not config.copy_articulations then
            for articulation in each(entry:CreateArticulations()) do
                articulation:DeleteData()
            end
            entry.ArticulationFlag = false
        end
        if entry.LyricFlag and not config.copy_lyrics then
            local lyrics = { finale.FCChorusSyllable(), finale.FCSectionSyllable(), finale.FCVerseSyllable() }
            for _, v in ipairs(lyrics) do
                v:SetNoteEntry(entry)
                while v:LoadFirst() do
                    v:DeleteData()
                end
            end
        end
        if config.freeze_up_down > freeze.none then
            entry.FreezeStem = true
            local freeze_stem_up = {
                true,
                false,
                away_from_middle_is_up
            }
            entry.StemUp = freeze_stem_up[config.freeze_up_down]
        else
            entry.FreezeStem = false
        end

        if config.freeze_up_down == freeze.away_from_middle then
            freeze_tuplets_and_ties(entry, away_from_middle_is_up)
        end
    end

    fix_text_expressions(destination_region)

    if not config.copy_smartshapes or not config.copy_slurs then
        local marks = finale.FCSmartShapeMeasureMarks()
        marks:LoadAllForRegion(destination_region, true)
        for m in each(marks) do
            local shape = m:CreateSmartShape()
            if (shape:IsSlur() and not config.copy_slurs) or (not shape:IsSlur() and not config.copy_smartshapes) then
                shape:DeleteData()
            end
        end
    end
    if config.copy_slurs and config.freeze_up_down == freeze.away_from_middle then
        freeze_slurs(destination_region, away_from_middle_is_up)
    end

    for measure = destination_region.StartMeasure, destination_region.EndMeasure do
        local notecell = finale.FCNoteEntryCell(measure, destination_staff)
        notecell:Load()
        local whole_note = notecell:AppendEntriesInLayer(config.rest_layer, 1)
        if whole_note then
            whole_note.Duration = finale.WHOLE_NOTE
            whole_note.Legality = true
            whole_note:MakeRest()
            notecell:Save()
        end
    end
    return true
end
function new_expression_category(new_name)
    local category_id = 0
    if not finenv.IsRGPLua then
        return false, category_id
    end
    local new_category = mixin.FCMCategoryDef()
    new_category:Load(finale.DEFAULTCATID_TECHNIQUETEXT)
    local str = finale.FCString()
    str.LuaString = new_name
    new_category:SetName(str)
        :SetVerticalAlignmentPoint(finale.ALIGNVERT_STAFF_REFERENCE_LINE)
        :SetVerticalBaselineOffset(30)
        :SetHorizontalAlignmentPoint(finale.ALIGNHORIZ_CLICKPOS)
        :SetHorizontalOffset(-18)

    local tfi = new_category:CreateTextFontInfo()
    tfi.Size = tfi.Size - config.cue_font_smaller
    new_category:SetTextFontInfo(tfi)
    ok = new_category:SaveNewWithType(finale.DEFAULTCATID_TECHNIQUETEXT)
    if ok then
        category_id = new_category:GetID()
    end
    return ok, category_id
end
function create_cue_notes()
    local cue_names = { }
    local source_region = finenv.Region()
    local start_staff = source_region.StartStaff

    local ok, expression_ID, name_index, new_expression, destination_staves
    if source_region:CalcStaffSpan() > 1 then
        return show_error("only_one_staff")
    elseif not region_contains_notes(source_region, 0) then
        return show_error("empty_region")
    end
    local cat_ID = -1
    local cat_defs = finale.FCCategoryDefs()
    cat_defs:LoadAll()
    for cat in each(cat_defs) do
        if cat:CreateName().LuaString == config.cue_category_name then
            cat_ID = cat.ID
            break
        end
    end
    local expression_defs = finale.FCTextExpressionDefs()
    expression_defs:LoadAll()
    if cat_ID > -1 then
        for text_def in each(expression_defs) do
            if text_def.CategoryID == cat_ID then
                local str = text_def:CreateTextString()
                str:TrimEnigmaTags()
                table.insert(cue_names, { str.LuaString, text_def.ItemNo } )
            end
        end
        table.sort(cue_names, function(a, b) return string.lower(a[1]) < string.lower(b[1]) end)
    end

    if cat_ID < 0 then
        ok, cat_ID = new_expression_category(config.cue_category_name)
        if not ok then
            return show_error("first_make_expression_category")
        end
    end

    ok, name_index = choose_name_index(cue_names)
    if not ok then return end
    if name_index == 0 then	
        ok, new_expression = new_cue_name(start_staff)
        if not ok or new_expression == "" then return end
        expression_ID = create_new_expression(new_expression, cat_ID)
    else
        expression_ID = cue_names[name_index][2]
    end

    ok, destination_staves = choose_destination_staff(start_staff)
    if not ok then return end

    for _, one_staff in ipairs(destination_staves) do
        if copy_to_destination(source_region, one_staff) then
            mixin.FCMExpression()
                :SetStaff(one_staff)
                :SetVisible(true)
                :SetMeasurePos(0)
                :SetScaleWithEntry(false)
                :SetPartAssignment(true)
                :SetScoreAssignment(true)
                :SetID(expression_ID)
                :SaveNewToCell(finale.FCCell(source_region.StartMeasure, one_staff))
        end
    end
    source_region:SetInDocument()
end
function flip_cue_notes()
    local region = finenv.Region()
    if not region_contains_notes(region, config.cuenote_layer) then
        show_error("no_cue_notes")
        return
    end
    for staff = region.StartStaff, region.EndStaff do
        local freeze_up = nil
        local staff_region = mixin.FCMMusicRegion()
            :SetRegion(region)
            :SetStartStaff(staff)
            :SetEndStaff(staff)
        for entry in eachentrysaved(staff_region, config.cuenote_layer) do
            if entry:IsNote() and not entry.FreezeStem then goto next_staff end
            entry.StemUp = not entry.StemUp
            if freeze_up == nil then freeze_up = entry.StemUp end
            freeze_tuplets_and_ties(entry, freeze_up)
        end
        freeze_slurs(staff_region, freeze_up)
        ::next_staff::
    end
end
if action == "flip" then
    flip_cue_notes()
else
    create_cue_notes()
end<|MERGE_RESOLUTION|>--- conflicted
+++ resolved
@@ -5236,16 +5236,12 @@
     make_info_button(dialog, 180, 0)
     local staff = finale.FCStaff()
     staff:Load(source_staff)
-<<<<<<< HEAD
-    local the_name = dialog:CreateEdit(0, 40):SetWidth(200):SetText(staff:CreateDisplayAbbreviatedNameString())
-=======
     local abbrev_name = staff:CreateDisplayAbbreviatedNameString()
     local full_name = staff:CreateDisplayFullNameString()
     local the_name = dialog:CreateEdit(0, 22):SetWidth(200)
     local _ = config.abbreviate and the_name:SetText(abbrev_name) or the_name:SetText(full_name)
     local abbrev_checkbox = dialog:CreateCheckbox(0, 47):SetText('Abbreviate staff name')
         :SetWidth(150):SetCheck(config.abbreviate and 1 or 0)
->>>>>>> 97948099
     dialog:CreateOkButton()
     dialog:CreateCancelButton()
     dialog_set_position(dialog)
