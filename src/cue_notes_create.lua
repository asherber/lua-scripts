function plugindef()
    finaleplugin.RequireSelection = true
    finaleplugin.Author = "Carl Vine with additional coding by Aaron Sherber"
    finaleplugin.AuthorURL = "http://carlvine.com/lua/"
    finaleplugin.Copyright = "https://creativecommons.org/licenses/by/4.0/"
    finaleplugin.Version = "v0.92b"
    finaleplugin.Date = "2023/09/24"
    finaleplugin.AdditionalMenuOptions = [[
        Cue Notes Flip Frozen
    ]]
    finaleplugin.AdditionalUndoText = [[
        Cue Notes Flip Frozen
    ]]
    finaleplugin.AdditionalPrefixes = [[
        action = "flip"
    ]]
    finaleplugin.Notes = [[
        This script is keyboard-centred requiring minimal mouse action. 
        It takes music from a nominated layer in the selected staff and 
        creates a "Cue" version on one or more other staves. 
        The cue copy is reduced in size and muted, and can duplicate nominated markings from the original. 
        It is copied to the chosen layer with a whole-note rest placed in the original layer.

        Your preferences are preserved between each script run. 
        This script requires an expression category called "Cue Names". 
        Under RGPLua a new category will be created automatically if needed. 
        To use with JWLua you must first create an Expression Category called "Cue Names".

        An extra menu item, "Cue Notes Flip Frozen", will look for notes in the 
        previously selected "cue note" layer and flip the direction of their 
        stems if they have been "frozen" up or down.
    ]]
    return "Cue Notes Create...", "Cue Notes Create", "Copy as cue notes to another staff"
end

action = action or nil

local config = { -- retained and over-written by the user's "settings" file
    copy_articulations  =   false,
    copy_expressions    =   false,
    copy_smartshapes    =   false,
    copy_slurs          =   true,
    copy_clef           =   false,
    copy_lyrics         =   false,
    mute_cuenotes       =   true,
    cuenote_percent     =   70,    -- (75% too big, 66% too small)
    source_layer        =   1,     -- layer the cue comes from
    cuenote_layer       =   3,     -- layer the cue ends up
    rest_layer          =   1,     -- layer for default wholenote rest
    freeze_up_down      =   0,     -- "0" for no stem freezing, "1" for up, "2" for down, "3" for away from middle
    -- if creating a new "Cue Names" category ...
    cue_category_name   =   "Cue Names",
    cue_font_smaller    =   1, -- how many points smaller than the standard technique expression
    window_pos_x        =   false,
    window_pos_y        =   false,
    abbreviate          =   false
}

local freeze = {
    none = 0,
    up = 1,
    down = 2,
    away_from_middle = 3
}

local configuration = require("library.configuration")
local clef = require("library.clef")
local layer = require("library.layer")
local mixin = require("library.mixin")

local script_name = "cue_notes_create"
configuration.get_user_settings(script_name, config, true)

function show_error(error_code)
    local errors = {
        only_one_staff = "Please select just one staff\n as the source for the new cue",
        empty_region = "Please select a region\nwith some notes in it!",
        no_notes_in_source_layer = "The selected music contains\nno notes in layer " .. config.source_layer,
        first_make_expression_category = "You must first create a new Text Expression Category called \""..config.cue_category_name.."\" containing at least one entry",
        no_cue_notes = "The selected music contains \nno cue notes in layer " .. config.cuenote_layer
    }
    local msg = errors[error_code] or "Unknown error condition"
    finenv.UI():AlertInfo(msg, "User Error")
    return -1
end

function dont_overwrite_existing_music(staff_number)
    local staff = finale.FCStaff()
    staff:Load(staff_number) -- staff number of this slot
    local msg = "Overwrite existing music on staff: " .. staff:CreateDisplayFullNameString().LuaString .. "?"
    local alert = finenv.UI():AlertOkCancel(msg, nil)
    return (alert ~= finale.OKRETURN)
end

function region_contains_notes(region, layer_number)
    for entry in eachentry(region, layer_number) do
        if entry.Count > 0 then return true end
    end
    return false
end

function dialog_set_position(dialog)
    if config.window_pos_x and config.window_pos_y then
        dialog:StorePosition()
        dialog:SetRestorePositionOnlyData(config.window_pos_x, config.window_pos_y)
        dialog:RestorePosition()
    end
end

function dialog_save_position(dialog)
    dialog:StorePosition()
    config.window_pos_x = dialog.StoredX
    config.window_pos_y = dialog.StoredY
    configuration.save_user_settings(script_name, config)
end

function make_info_button(dialog, x, y)
    local formatted = finaleplugin.Notes
        :gsub(" %s+", " ")
        :gsub("\n ", "\n")
        :sub(2)
    dialog:CreateButton(x, y):SetText("?"):SetWidth(20)
        :AddHandleCommand(function()
            finenv.UI():AlertInfo(formatted, "About " .. plugindef())
        end)
end

function new_cue_name(source_staff)
    local dialog = mixin.FCXCustomLuaWindow():SetTitle(plugindef())
    dialog:CreateStatic(0, 0):SetText("New cue name:"):SetWidth(100)
    make_info_button(dialog, 180, 0)

    local staff = finale.FCStaff() -- copy the source Staff Name
    staff:Load(source_staff)
<<<<<<< HEAD
    local the_name = dialog:CreateEdit(0, 40):SetWidth(200):SetText(staff:CreateDisplayAbbreviatedNameString())
=======
    local abbrev_name = staff:CreateDisplayAbbreviatedNameString()
    local full_name = staff:CreateDisplayFullNameString()
    local the_name = dialog:CreateEdit(0, 22):SetWidth(200)
    local _ = config.abbreviate and the_name:SetText(abbrev_name) or the_name:SetText(full_name)

    local abbrev_checkbox = dialog:CreateCheckbox(0, 47):SetText('Abbreviate staff name')
        :SetWidth(150):SetCheck(config.abbreviate and 1 or 0)
>>>>>>> 97948099
    dialog:CreateOkButton()
    dialog:CreateCancelButton()
    dialog_set_position(dialog)
    dialog:RegisterHandleControlEvent(abbrev_checkbox, function(self)
        the_name:SetText(self:GetCheck() == 1 and abbrev_name or full_name):SetFocus()
    end)
    dialog:RegisterHandleOkButtonPressed(function(self)
        dialog_save_position(self)
        config.abbreviate = (abbrev_checkbox:GetCheck() == 1)
    end)
    dialog:RegisterInitWindow(function(self)
        the_name:SetFocus()
    end)
    return (dialog:ExecuteModal(nil) == finale.EXECMODAL_OK), the_name:GetText()
end

function choose_name_index(name_list)
    local dialog = mixin.FCXCustomLuaWindow():SetTitle(plugindef())
    dialog:CreateStatic(0, 0):SetText("Select cue name:"):SetWidth(100)
    -- menu item [0] is "*** new name ***"
    local staff_list = dialog:CreateListBox(0, 22):SetWidth(200):AddString("*** new name ***")
    for _, v in ipairs(name_list) do -- add all names in the extant list
        staff_list:AddString(v[1])
    end
    make_info_button(dialog, 180, 0)
    dialog:CreateOkButton()
    dialog:CreateCancelButton()
    dialog_set_position(dialog)
    dialog:RegisterHandleOkButtonPressed(function(self) dialog_save_position(self) end)
    local ok = (dialog:ExecuteModal(nil) == finale.EXECMODAL_OK)
    return ok, staff_list:GetSelectedItem() -- returns the chosen (0-based) INDEX number
end

function create_new_expression(exp_name, category_number)
    local cat_def = finale.FCCategoryDef()
    cat_def:Load(category_number)
    local tfi = cat_def:CreateTextFontInfo()
    local str = finale.FCString()
    str.LuaString = "^fontTxt"
        .. tfi:CreateEnigmaString(finale.FCString()).LuaString
        .. exp_name

    local ted = mixin.FCMTextExpressionDef()
    ted:SaveNewTextBlock(str)
        :AssignToCategory(cat_def)
        :SetUseCategoryPos(true)
        :SetUseCategoryFont(true)
        :SaveNew()
    return ted:GetItemNo() -- *** RETURNS the new expression's ITEM NUMBER
end

function choose_destination_staff(source_staff)
    local staff_list = {} -- save number and name of all (other) staves in the score
    local rgn = finale.FCMusicRegion()
    rgn:SetCurrentSelection()
    rgn:SetFullMeasureStack() -- scan the whole stack
    local staff = finale.FCStaff()
    for staff_number in eachstaff(rgn) do
        if staff_number ~= source_staff then
            staff:Load(staff_number)
            table.insert(staff_list, { staff_number, staff:CreateDisplayFullNameString().LuaString } )
        end
    end
    local checks = {
        "copy_articulations", "copy_expressions", "copy_smartshapes",
        "copy_slurs", "copy_clef", "copy_lyrics", "mute_cuenotes"
    }
    local integers = { "cuenote_percent", "source_layer", "cuenote_layer" }

    -- make the dialog
    local x_grid = { 210, 310, 370 }
    local y_step = 19
    local mac_offset = finenv.UI():IsOnMac() and 3 or 0 -- + vertical offset for Mac edit boxes

    local dialog = mixin.FCXCustomLuaWindow():SetTitle(plugindef())
    dialog:CreateStatic(0, 20):SetText("Select cue name:"):SetWidth(100)
    local max_rows = #checks + #integers + 2
    local num_rows = (#staff_list > (max_rows + 2)) and max_rows or (#staff_list + 2)
    local data_list = dialog:CreateDataList(0, 0)
        :SetUseCheckboxes(true)
        :SetHeight(num_rows * y_step)
        :AddColumn("Destination Staff(s):", 120)
    if finenv.UI():IsOnMac() then
        data_list:UseAlternatingBackgroundRowColors()
    end
    for _, v in ipairs(staff_list) do -- list all staff names
        local row = data_list:CreateRow()
        row:GetItemAt(0).LuaString = v[2]
    end

    local y = y_step
    dialog:CreateStatic(x_grid[1], 0):SetText("Cue Options:"):SetWidth(150)
    for _, v in ipairs(checks) do -- run through config parameter list
        dialog:CreateCheckbox(x_grid[1], y, v):SetText(string.gsub(v, "_", " ")):SetWidth(120):SetCheck(config[v] and 1 or 0)
        y = y + y_step
    end
    for _, v in ipairs(integers) do -- run through config parameter list
        dialog:CreateStatic(x_grid[1], y):SetText(string.gsub(v, "_", " ") .. ":"):SetWidth(150)
        dialog:CreateEdit(x_grid[2], y - mac_offset, v):SetWidth(50):SetInteger(config[v])
        y = y + y_step
    end

    local stem_popup = dialog:CreatePopup(x_grid[1], y + 5):SetWidth(160)
        :AddString("Stems: normal")  -- == 0 (normal)
        :AddString("Stems: freeze up")  -- == 1 (up)
        :AddString("Stems: freeze down")  -- == 2 (down)
        :AddString("Stems: away from middle")  -- == 3 (away from middle)
        :SetSelectedItem(config.freeze_up_down) -- 0-based index configure value

    local function set_check_state(state)
        for _, v in ipairs(checks) do
            dialog:GetControl(v):SetCheck(state)
        end
        data_list:SetKeyboardFocus()
    end
    local function set_list_state(state)
        for i, v in ipairs(staff_list) do
            local list_row = data_list:GetItemAt(i - 1)
            if state > -1 then -- "No Staves" = 0 / "All Staves" = 1
                list_row.Check = (state == 1)
            else
                rgn.StartStaff = v[1] -- is this staff number empty?
                rgn.EndStaff = v[1]
                local check_state = not region_contains_notes(rgn, 0)
                list_row.Check = check_state
                if check_state then
                    data_list:SelectLine(i - 1) -- update menu list visually
                end
            end
        end
    end

    -- buttons to PRESET checkboxes/data_list items
    local buttons = {}
    for i, name in ipairs( {"Set All", "Clear All", "All Staves", "No Staves", "Empty Staves"} ) do
        buttons[name] = dialog:CreateButton(x_grid[3], y_step * 2 * (i - 1)):SetWidth(80):SetText(name)
        if i > 2 then
            buttons[name]:AddHandleCommand(function() set_list_state(4 - i) end)
        else
            buttons[name]:AddHandleCommand(function() set_check_state(2 - i) end)
        end
    end
    make_info_button(dialog, x_grid[3] + 60, y_step * 11 + 3)

    -- run the dialog
    dialog:CreateOkButton()
    dialog:CreateCancelButton()
    dialog_set_position(dialog)
    local chosen_staves = {} -- save user choice of destination staves

    dialog:RegisterHandleOkButtonPressed(function(self)
        local selection = data_list:GetSelectedLine() + 1
        if selection > 0 then -- user selected a line (not necessairly the line's checkbox)
            table.insert(chosen_staves, staff_list[selection][1])
        end
        for i, v in ipairs(staff_list) do -- check every staff for ticked boxes
            local list_row = data_list:GetItemAt(i - 1)
            if list_row.Check and i ~= selection then
                table.insert(chosen_staves, v[1])
            end
        end
        -- udpate config values
        local max = layer.max_layers()
        for _, v in ipairs(checks) do
            config[v] = (self:GetControl(v):GetCheck() == 1)
        end
        for _, v in ipairs(integers) do
            config[v] = self:GetControl(v):GetInteger()
            if string.find(v, "layer") and (config[v] < 1 or config[v] > max) then -- legitimate layer choice?
                config[v] = (v == "source_layer") and 1 or max -- make sure layer number is in range
            end
        end
        if config.source_layer ~= config.cuenote_layer then
            config.rest_layer = config.source_layer
        else -- make sure the whole-bar rest is in a different layer from the cuenotes
            config.rest_layer = (config.source_layer % max) + 1
        end
        config.freeze_up_down = stem_popup:GetSelectedItem() -- 0-based index
        dialog_save_position(self)
    end)
    local ok = (dialog:ExecuteModal(nil) == finale.EXECMODAL_OK)
    return ok, chosen_staves
end

function fix_text_expressions(region)
    local expressions = finale.FCExpressions()
    expressions:LoadAllForRegion(region)
    for expression in eachbackwards(expressions) do
        if expression.StaffGroupID == 0 then -- note-attached expressions only
            if config.copy_expressions then -- keep them and switch to cuenote layer
                expression.LayerAssignment = config.cuenote_layer
                expression.ScaleWithEntry = true -- and scale to smaller noteheads
                expression:Save()
            else
                expression:DeleteData() -- otherwise delete them
            end
        end
    end
end

function get_away_from_middle_is_up(region)
    if config.freeze_up_down ~= freeze.away_from_middle then return false end
    local total_displacement = 0
    for entry in eachentry(region) do
        if entry:IsNote() then
            for note in each(entry) do
                total_displacement = total_displacement + (note:CalcStaffPosition() + 4)
            end
        end
    end
    return total_displacement >= 0
end

function freeze_tuplets_and_ties(entry, up)
    if entry:IsNote() and entry:IsTied() then
        for note in each(entry) do
            if note.Tie then
                local tie_mod = finale.FCTieMod(finale.TIEMODTYPE_TIESTART)
                tie_mod.TieDirection = up and finale.TIEMODDIR_OVER or finale.TIEMODDIR_UNDER
                tie_mod:SaveAt(note)
            end
        end
    end

    if entry.TupletStartFlag then
        for tuplet in each(entry:CreateTuplets()) do
            tuplet.PlacementMode = finale.TUPLETPLACEMENT_STEMSIDE
            tuplet:Save()
        end
    end
end

function freeze_slurs(region, up)
    local marks = finale.FCSmartShapeMeasureMarks()
    marks:LoadAllForRegion(region, true)
    for m in each(marks) do
        local shape = m:CreateSmartShape()
        if shape:IsSolidSlur() then
            shape:SetShapeType(up and finale.SMARTSHAPE_SLURUP or finale.SMARTSHAPE_SLURDOWN)
            shape:Save()
        elseif shape:IsDashedSlur() then
            shape:SetShapeType(up and finale.SMARTSHAPE_DASHEDSLURUP or finale.SMARTSHAPE_DASHEDSLURDOWN)
            shape:Save()
        end
    end
end

function copy_to_destination(source_region, destination_staff)
    local destination_region = mixin.FCMMusicRegion()
    destination_region:SetRegion(source_region):CopyMusic() -- copy the original
    destination_region:SetStartStaff(destination_staff):SetEndStaff(destination_staff)

    if region_contains_notes(destination_region, 0) and dont_overwrite_existing_music(destination_staff) then
        destination_region:ReleaseMusic() -- clear memory
        return false -- and go home
    elseif not region_contains_notes(source_region, config.source_layer) then
        destination_region:ReleaseMusic() -- clear memory
        show_error("no_notes_in_source_layer")
        return false -- and go home
    end
    -- otherwise carry on ...
    destination_region:PasteMusic()   -- paste the copy
    destination_region:ReleaseMusic() -- and release memory
    for layer_number = 1, layer.max_layers() do     -- clear out non-source layers
        if layer_number ~= config.source_layer then
            layer.clear(destination_region, layer_number)
        end
    end

    -- swap source_layer with cuenote_layer & fix clef
    layer.swap(destination_region, config.source_layer, config.cuenote_layer)
    if not config.copy_clef then
        clef.restore_default_clef(destination_region.StartMeasure, destination_region.EndMeasure, destination_staff)
    end

    local away_from_middle_is_up = get_away_from_middle_is_up(destination_region)

    -- mute / set to % size / delete articulations? / freeze stems? / delete lyrics?
    for entry in eachentrysaved(destination_region) do
        if entry:IsNote() and config.mute_cuenotes then
            entry.Playback = false
        end
        entry:SetNoteDetailFlag(true)
        mixin.FCMEntryAlterMod()
            :SetNoteEntry(entry)
            :SetResize(config.cuenote_percent)
            :Save()
        if entry.ArticulationFlag and not config.copy_articulations then
            for articulation in each(entry:CreateArticulations()) do
                articulation:DeleteData()
            end
            entry.ArticulationFlag = false
        end
        if entry.LyricFlag and not config.copy_lyrics then -- delete lyrics from copy
            local lyrics = { finale.FCChorusSyllable(), finale.FCSectionSyllable(), finale.FCVerseSyllable() }
            for _, v in ipairs(lyrics) do
                v:SetNoteEntry(entry)
                while v:LoadFirst() do
                    v:DeleteData()
                end
            end
        end
        if config.freeze_up_down > freeze.none then -- frozen stems requested
            entry.FreezeStem = true
            local freeze_stem_up = {
                true,
                false,
                away_from_middle_is_up
            }
            entry.StemUp = freeze_stem_up[config.freeze_up_down]
        else
            entry.FreezeStem = false
        end
        -- freeze ties and tuplets for "away from middle" stems
        if config.freeze_up_down == freeze.away_from_middle then
            freeze_tuplets_and_ties(entry, away_from_middle_is_up)
        end
    end

    -- delete or amend text expressions
    fix_text_expressions(destination_region)
    -- check smart shapes
    if not config.copy_smartshapes or not config.copy_slurs then
        local marks = finale.FCSmartShapeMeasureMarks()
        marks:LoadAllForRegion(destination_region, true)
        for m in each(marks) do
            local shape = m:CreateSmartShape()
            if (shape:IsSlur() and not config.copy_slurs) or (not shape:IsSlur() and not config.copy_smartshapes) then
                shape:DeleteData()
            end
        end
    end
    if config.copy_slurs and config.freeze_up_down == freeze.away_from_middle then
        freeze_slurs(destination_region, away_from_middle_is_up)
    end

    -- create whole-note rest in rest_layer in each measure
    for measure = destination_region.StartMeasure, destination_region.EndMeasure do
        local notecell = finale.FCNoteEntryCell(measure, destination_staff)
        notecell:Load()
        local whole_note = notecell:AppendEntriesInLayer(config.rest_layer, 1) --   Append to rest_layer, add 1 entry
        if whole_note then
            whole_note.Duration = finale.WHOLE_NOTE
            whole_note.Legality = true
            whole_note:MakeRest()
            notecell:Save()
        end
    end
    return true
end

function new_expression_category(new_name)
    local category_id = 0
    if not finenv.IsRGPLua then  -- SaveNewWithType only works on RGPLua 0.58+
        return false, category_id   -- and crashes on JWLua
    end

    local new_category = mixin.FCMCategoryDef()
    new_category:Load(finale.DEFAULTCATID_TECHNIQUETEXT)
    local str = finale.FCString()
    str.LuaString = new_name
    new_category:SetName(str)
        :SetVerticalAlignmentPoint(finale.ALIGNVERT_STAFF_REFERENCE_LINE)
        :SetVerticalBaselineOffset(30)
        :SetHorizontalAlignmentPoint(finale.ALIGNHORIZ_CLICKPOS)
        :SetHorizontalOffset(-18)
    -- make font slightly smaller than standard TECHNIQUE expression
    local tfi = new_category:CreateTextFontInfo()
    tfi.Size = tfi.Size - config.cue_font_smaller
    new_category:SetTextFontInfo(tfi)
    ok = new_category:SaveNewWithType(finale.DEFAULTCATID_TECHNIQUETEXT)
    if ok then
        category_id = new_category:GetID()
    end
    return ok, category_id
end

function create_cue_notes()
    local cue_names = { } -- compile NAME/ItemNo of all pre-existing CUE_NAME expressions
    local source_region = finenv.Region()
    local start_staff = source_region.StartStaff
    -- declare other local variables
    local ok, expression_ID, name_index, new_expression, destination_staves

    if source_region:CalcStaffSpan() > 1 then
        return show_error("only_one_staff")
    elseif not region_contains_notes(source_region, 0) then
        return show_error("empty_region")
    end

    local cat_ID = -1 -- assume the CUE_NAMES category doesn't exist
    local cat_defs = finale.FCCategoryDefs()
    cat_defs:LoadAll()
    for cat in each(cat_defs) do
        if cat:CreateName().LuaString == config.cue_category_name then
            cat_ID = cat.ID
            break
        end
    end

    local expression_defs = finale.FCTextExpressionDefs()
    expression_defs:LoadAll()
    if cat_ID > -1 then -- expression category already exists
        for text_def in each(expression_defs) do -- collate existing cue names
            if text_def.CategoryID == cat_ID then
                local str = text_def:CreateTextString()
                str:TrimEnigmaTags()
                table.insert(cue_names, { str.LuaString, text_def.ItemNo } ) -- save expresion NAME and ItemNo
            end
        end
        table.sort(cue_names, function(a, b) return string.lower(a[1]) < string.lower(b[1]) end)
    end

    -- test for pre-existing names
    if cat_ID < 0 then -- create a new Text Expression Category
        ok, cat_ID = new_expression_category(config.cue_category_name)
        if not ok then -- creation failed
            return show_error("first_make_expression_category")
        end
    end
    -- choose cue name
    ok, name_index = choose_name_index(cue_names)
    if not ok then return end

    if name_index == 0 then	-- USER wants to provide a new cue name
        ok, new_expression = new_cue_name(start_staff)
        if not ok or new_expression == "" then return end
        expression_ID = create_new_expression(new_expression, cat_ID)
    else  -- otherwise get the ItemNo of chosen pre-existing expression
        expression_ID = cue_names[name_index][2] --([name_index][1] is the expression's name)
    end

    -- choose destination staff
    ok, destination_staves = choose_destination_staff(start_staff)
    if not ok then return end

    -- make the cue copy
    for _, one_staff in ipairs(destination_staves) do
        if copy_to_destination(source_region, one_staff) then
            mixin.FCMExpression() -- "name" the cue
                :SetStaff(one_staff)
                :SetVisible(true)
                :SetMeasurePos(0)
                :SetScaleWithEntry(false) -- could also (possibly) be true!  
                :SetPartAssignment(true)
                :SetScoreAssignment(true)
                :SetID(expression_ID)
                :SaveNewToCell(finale.FCCell(source_region.StartMeasure, one_staff))
        end
    end
    source_region:SetInDocument()
end

function flip_cue_notes()
    local region = finenv.Region()
    if not region_contains_notes(region, config.cuenote_layer) then
        show_error("no_cue_notes")
        return
    end

    for staff = region.StartStaff, region.EndStaff do
        local freeze_up = nil
        local staff_region = mixin.FCMMusicRegion()
            :SetRegion(region)
            :SetStartStaff(staff)
            :SetEndStaff(staff)
        for entry in eachentrysaved(staff_region, config.cuenote_layer) do
            if entry:IsNote() and not entry.FreezeStem then goto next_staff end
            entry.StemUp = not entry.StemUp
            if freeze_up == nil then freeze_up = entry.StemUp end
            freeze_tuplets_and_ties(entry, freeze_up)
        end
        freeze_slurs(staff_region, freeze_up)
        ::next_staff::
    end
end

if action == "flip" then
    flip_cue_notes()
else
    create_cue_notes()
end<|MERGE_RESOLUTION|>--- conflicted
+++ resolved
@@ -132,9 +132,6 @@
 
     local staff = finale.FCStaff() -- copy the source Staff Name
     staff:Load(source_staff)
-<<<<<<< HEAD
-    local the_name = dialog:CreateEdit(0, 40):SetWidth(200):SetText(staff:CreateDisplayAbbreviatedNameString())
-=======
     local abbrev_name = staff:CreateDisplayAbbreviatedNameString()
     local full_name = staff:CreateDisplayFullNameString()
     local the_name = dialog:CreateEdit(0, 22):SetWidth(200)
@@ -142,7 +139,6 @@
 
     local abbrev_checkbox = dialog:CreateCheckbox(0, 47):SetText('Abbreviate staff name')
         :SetWidth(150):SetCheck(config.abbreviate and 1 or 0)
->>>>>>> 97948099
     dialog:CreateOkButton()
     dialog:CreateCancelButton()
     dialog_set_position(dialog)
