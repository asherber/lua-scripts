--- conflicted
+++ resolved
@@ -28,12 +28,7 @@
         JSON file. You can then use a diff program to compare the JSON files generated from 
         two Finale documents, or you can keep track of how the settings in a document have changed 
         over time. The script will also let you import settings from a full or partial JSON file.
-<<<<<<< HEAD
-        Please see https://url.sherber.com/finalelua/options-as-json
-        for more information.
-=======
         Please see https://url.sherber.com/finalelua/options-as-json for more information.
->>>>>>> 723c4a27
         
         The focus is on document-specific settings, rather than program-wide ones, and in particular on 
         the ones that affect the look of a document. Most of these come from the Document Options dialog 
